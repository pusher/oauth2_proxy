package options

import (
	"crypto"
	"net"
	"net/url"
	"regexp"
	"time"

	oidc "github.com/coreos/go-oidc"
	ipapi "github.com/oauth2-proxy/oauth2-proxy/pkg/apis/ip"
	sessionsapi "github.com/oauth2-proxy/oauth2-proxy/pkg/apis/sessions"
	"github.com/oauth2-proxy/oauth2-proxy/providers"
	"github.com/spf13/pflag"
)

// SignatureData holds hmacauth signature hash and key
type SignatureData struct {
	Hash crypto.Hash
	Key  string
}

// Options holds Configuration Options that can be set by Command Line Flag,
// or Config File
type Options struct {
<<<<<<< HEAD
	ProxyPrefix        string   `flag:"proxy-prefix" cfg:"proxy_prefix"`
	PingPath           string   `flag:"ping-path" cfg:"ping_path"`
	ProxyWebSockets    bool     `flag:"proxy-websockets" cfg:"proxy_websockets"`
	HTTPAddress        string   `flag:"http-address" cfg:"http_address"`
	HTTPSAddress       string   `flag:"https-address" cfg:"https_address"`
	ReverseProxy       bool     `flag:"reverse-proxy" cfg:"reverse_proxy"`
	RealClientIPHeader string   `flag:"real-client-ip-header" cfg:"real_client_ip_header"`
	WhitelistIPs       []string `flag:"whitelist-ip" cfg:"whitelist_ips"`
	ForceHTTPS         bool     `flag:"force-https" cfg:"force_https"`
	RawRedirectURL     string   `flag:"redirect-url" cfg:"redirect_url"`
	ClientID           string   `flag:"client-id" cfg:"client_id"`
	ClientSecret       string   `flag:"client-secret" cfg:"client_secret"`
	ClientSecretFile   string   `flag:"client-secret-file" cfg:"client_secret_file"`
	TLSCertFile        string   `flag:"tls-cert-file" cfg:"tls_cert_file"`
	TLSKeyFile         string   `flag:"tls-key-file" cfg:"tls_key_file"`
=======
	ProxyPrefix        string `flag:"proxy-prefix" cfg:"proxy_prefix"`
	PingPath           string `flag:"ping-path" cfg:"ping_path"`
	PingUserAgent      string `flag:"ping-user-agent" cfg:"ping_user_agent"`
	ProxyWebSockets    bool   `flag:"proxy-websockets" cfg:"proxy_websockets"`
	HTTPAddress        string `flag:"http-address" cfg:"http_address"`
	HTTPSAddress       string `flag:"https-address" cfg:"https_address"`
	ReverseProxy       bool   `flag:"reverse-proxy" cfg:"reverse_proxy"`
	RealClientIPHeader string `flag:"real-client-ip-header" cfg:"real_client_ip_header"`
	ForceHTTPS         bool   `flag:"force-https" cfg:"force_https"`
	RawRedirectURL     string `flag:"redirect-url" cfg:"redirect_url"`
	ClientID           string `flag:"client-id" cfg:"client_id"`
	ClientSecret       string `flag:"client-secret" cfg:"client_secret"`
	ClientSecretFile   string `flag:"client-secret-file" cfg:"client_secret_file"`
	TLSCertFile        string `flag:"tls-cert-file" cfg:"tls_cert_file"`
	TLSKeyFile         string `flag:"tls-key-file" cfg:"tls_key_file"`
>>>>>>> 1683aa59

	AuthenticatedEmailsFile  string   `flag:"authenticated-emails-file" cfg:"authenticated_emails_file"`
	KeycloakGroup            string   `flag:"keycloak-group" cfg:"keycloak_group"`
	AzureTenant              string   `flag:"azure-tenant" cfg:"azure_tenant"`
	BitbucketTeam            string   `flag:"bitbucket-team" cfg:"bitbucket_team"`
	BitbucketRepository      string   `flag:"bitbucket-repository" cfg:"bitbucket_repository"`
	EmailDomains             []string `flag:"email-domain" cfg:"email_domains"`
	WhitelistDomains         []string `flag:"whitelist-domain" cfg:"whitelist_domains"`
	GitHubOrg                string   `flag:"github-org" cfg:"github_org"`
	GitHubTeam               string   `flag:"github-team" cfg:"github_team"`
	GitHubRepo               string   `flag:"github-repo" cfg:"github_repo"`
	GitHubToken              string   `flag:"github-token" cfg:"github_token"`
	GitHubUsers              []string `flag:"github-user" cfg:"github_users"`
	GitLabGroup              string   `flag:"gitlab-group" cfg:"gitlab_group"`
	GoogleGroups             []string `flag:"google-group" cfg:"google_group"`
	GoogleAdminEmail         string   `flag:"google-admin-email" cfg:"google_admin_email"`
	GoogleServiceAccountJSON string   `flag:"google-service-account-json" cfg:"google_service_account_json"`
	HtpasswdFile             string   `flag:"htpasswd-file" cfg:"htpasswd_file"`
	DisplayHtpasswdForm      bool     `flag:"display-htpasswd-form" cfg:"display_htpasswd_form"`
	CustomTemplatesDir       string   `flag:"custom-templates-dir" cfg:"custom_templates_dir"`
	Banner                   string   `flag:"banner" cfg:"banner"`
	Footer                   string   `flag:"footer" cfg:"footer"`

	Cookie  CookieOptions  `cfg:",squash"`
	Session SessionOptions `cfg:",squash"`
	Logging Logging        `cfg:",squash"`

	Upstreams                     []string      `flag:"upstream" cfg:"upstreams"`
	SkipAuthRegex                 []string      `flag:"skip-auth-regex" cfg:"skip_auth_regex"`
	SkipJwtBearerTokens           bool          `flag:"skip-jwt-bearer-tokens" cfg:"skip_jwt_bearer_tokens"`
	ExtraJwtIssuers               []string      `flag:"extra-jwt-issuers" cfg:"extra_jwt_issuers"`
	PassBasicAuth                 bool          `flag:"pass-basic-auth" cfg:"pass_basic_auth"`
	SetBasicAuth                  bool          `flag:"set-basic-auth" cfg:"set_basic_auth"`
	PreferEmailToUser             bool          `flag:"prefer-email-to-user" cfg:"prefer_email_to_user"`
	BasicAuthPassword             string        `flag:"basic-auth-password" cfg:"basic_auth_password"`
	PassAccessToken               bool          `flag:"pass-access-token" cfg:"pass_access_token"`
	PassHostHeader                bool          `flag:"pass-host-header" cfg:"pass_host_header"`
	SkipProviderButton            bool          `flag:"skip-provider-button" cfg:"skip_provider_button"`
	PassUserHeaders               bool          `flag:"pass-user-headers" cfg:"pass_user_headers"`
	SSLInsecureSkipVerify         bool          `flag:"ssl-insecure-skip-verify" cfg:"ssl_insecure_skip_verify"`
	SSLUpstreamInsecureSkipVerify bool          `flag:"ssl-upstream-insecure-skip-verify" cfg:"ssl_upstream_insecure_skip_verify"`
	SetXAuthRequest               bool          `flag:"set-xauthrequest" cfg:"set_xauthrequest"`
	SetAuthorization              bool          `flag:"set-authorization-header" cfg:"set_authorization_header"`
	PassAuthorization             bool          `flag:"pass-authorization-header" cfg:"pass_authorization_header"`
	SkipAuthPreflight             bool          `flag:"skip-auth-preflight" cfg:"skip_auth_preflight"`
	FlushInterval                 time.Duration `flag:"flush-interval" cfg:"flush_interval"`

	// These options allow for other providers besides Google, with
	// potential overrides.
	ProviderType                       string `flag:"provider" cfg:"provider"`
	ProviderName                       string `flag:"provider-display-name" cfg:"provider_display_name"`
	OIDCIssuerURL                      string `flag:"oidc-issuer-url" cfg:"oidc_issuer_url"`
	InsecureOIDCAllowUnverifiedEmail   bool   `flag:"insecure-oidc-allow-unverified-email" cfg:"insecure_oidc_allow_unverified_email"`
	InsecureOIDCSkipIssuerVerification bool   `flag:"insecure-oidc-skip-issuer-verification" cfg:"insecure_oidc_skip_issuer_verification"`
	SkipOIDCDiscovery                  bool   `flag:"skip-oidc-discovery" cfg:"skip_oidc_discovery"`
	OIDCJwksURL                        string `flag:"oidc-jwks-url" cfg:"oidc_jwks_url"`
	LoginURL                           string `flag:"login-url" cfg:"login_url"`
	RedeemURL                          string `flag:"redeem-url" cfg:"redeem_url"`
	ProfileURL                         string `flag:"profile-url" cfg:"profile_url"`
	ProtectedResource                  string `flag:"resource" cfg:"resource"`
	ValidateURL                        string `flag:"validate-url" cfg:"validate_url"`
	Scope                              string `flag:"scope" cfg:"scope"`
	Prompt                             string `flag:"prompt" cfg:"prompt"`
	ApprovalPrompt                     string `flag:"approval-prompt" cfg:"approval_prompt"` // Deprecated by OIDC 1.0
	UserIDClaim                        string `flag:"user-id-claim" cfg:"user_id_claim"`

	SignatureKey    string `flag:"signature-key" cfg:"signature_key"`
	AcrValues       string `flag:"acr-values" cfg:"acr_values"`
	JWTKey          string `flag:"jwt-key" cfg:"jwt_key"`
	JWTKeyFile      string `flag:"jwt-key-file" cfg:"jwt_key_file"`
	PubJWKURL       string `flag:"pubjwk-url" cfg:"pubjwk_url"`
	GCPHealthChecks bool   `flag:"gcp-healthchecks" cfg:"gcp_healthchecks"`

	// internal values that are set after config validation
	redirectURL        *url.URL
	proxyURLs          []*url.URL
	compiledRegex      []*regexp.Regexp
	provider           providers.Provider
	sessionStore       sessionsapi.SessionStore
	signatureData      *SignatureData
	oidcVerifier       *oidc.IDTokenVerifier
	jwtBearerVerifiers []*oidc.IDTokenVerifier
	realClientIPParser ipapi.RealClientIPParser
	whitelistIPNets    []*net.IPNet
}

// Options for Getting internal values
func (o *Options) GetRedirectURL() *url.URL                        { return o.redirectURL }
func (o *Options) GetProxyURLs() []*url.URL                        { return o.proxyURLs }
func (o *Options) GetCompiledRegex() []*regexp.Regexp              { return o.compiledRegex }
func (o *Options) GetProvider() providers.Provider                 { return o.provider }
func (o *Options) GetSessionStore() sessionsapi.SessionStore       { return o.sessionStore }
func (o *Options) GetSignatureData() *SignatureData                { return o.signatureData }
func (o *Options) GetOIDCVerifier() *oidc.IDTokenVerifier          { return o.oidcVerifier }
func (o *Options) GetJWTBearerVerifiers() []*oidc.IDTokenVerifier  { return o.jwtBearerVerifiers }
func (o *Options) GetRealClientIPParser() ipapi.RealClientIPParser { return o.realClientIPParser }
func (o *Options) GetWhitelistIPNets() []*net.IPNet                { return o.whitelistIPNets }

// Options for Setting internal values
func (o *Options) SetRedirectURL(s *url.URL)                        { o.redirectURL = s }
func (o *Options) SetProxyURLs(s []*url.URL)                        { o.proxyURLs = s }
func (o *Options) SetCompiledRegex(s []*regexp.Regexp)              { o.compiledRegex = s }
func (o *Options) SetProvider(s providers.Provider)                 { o.provider = s }
func (o *Options) SetSessionStore(s sessionsapi.SessionStore)       { o.sessionStore = s }
func (o *Options) SetSignatureData(s *SignatureData)                { o.signatureData = s }
func (o *Options) SetOIDCVerifier(s *oidc.IDTokenVerifier)          { o.oidcVerifier = s }
func (o *Options) SetJWTBearerVerifiers(s []*oidc.IDTokenVerifier)  { o.jwtBearerVerifiers = s }
func (o *Options) SetRealClientIPParser(s ipapi.RealClientIPParser) { o.realClientIPParser = s }
func (o *Options) SetWhitelistIPNets(s []*net.IPNet)                { o.whitelistIPNets = s }

// NewOptions constructs a new Options with defaulted values
func NewOptions() *Options {
	return &Options{
		ProxyPrefix:         "/oauth2",
		ProviderType:        "google",
		PingPath:            "/ping",
		ProxyWebSockets:     true,
		HTTPAddress:         "127.0.0.1:4180",
		HTTPSAddress:        ":443",
		RealClientIPHeader:  "X-Real-IP",
		ForceHTTPS:          false,
		DisplayHtpasswdForm: true,
		Cookie: CookieOptions{
			Name:     "_oauth2_proxy",
			Secure:   true,
			HTTPOnly: true,
			Expire:   time.Duration(168) * time.Hour,
			Refresh:  time.Duration(0),
			Path:     "/",
		},
		Session: SessionOptions{
			Type: "cookie",
		},
		AzureTenant:                      "common",
		SetXAuthRequest:                  false,
		SkipAuthPreflight:                false,
		FlushInterval:                    time.Duration(1) * time.Second,
		PassBasicAuth:                    true,
		SetBasicAuth:                     false,
		PassUserHeaders:                  true,
		PassAccessToken:                  false,
		PassHostHeader:                   true,
		SetAuthorization:                 false,
		PassAuthorization:                false,
		PreferEmailToUser:                false,
		Prompt:                           "", // Change to "login" when ApprovalPrompt officially deprecated
		ApprovalPrompt:                   "force",
		UserIDClaim:                      "email",
		InsecureOIDCAllowUnverifiedEmail: false,
		SkipOIDCDiscovery:                false,
		Logging:                          loggingDefaults(),
	}
}

// NewFlagSet creates a new FlagSet with all of the flags required by Options
func NewFlagSet() *pflag.FlagSet {
	flagSet := pflag.NewFlagSet("oauth2-proxy", pflag.ExitOnError)

	flagSet.String("http-address", "127.0.0.1:4180", "[http://]<addr>:<port> or unix://<path> to listen on for HTTP clients")
	flagSet.String("https-address", ":443", "<addr>:<port> to listen on for HTTPS clients")
	flagSet.Bool("reverse-proxy", false, "are we running behind a reverse proxy, controls whether headers like X-Real-Ip are accepted")
	flagSet.String("real-client-ip-header", "X-Real-IP", "Header used to determine the real IP of the client (one of: X-Forwarded-For, X-Real-IP, or X-ProxyUser-IP)")
	flagSet.StringSlice("whitelist-ip", []string{}, "list of IPs or CIDR ranges to allow to bypass authentication. WARNING: IP whitelisting has inherent security flaws, read the configuration documentation for more information.")
	flagSet.Bool("force-https", false, "force HTTPS redirect for HTTP requests")
	flagSet.String("tls-cert-file", "", "path to certificate file")
	flagSet.String("tls-key-file", "", "path to private key file")
	flagSet.String("redirect-url", "", "the OAuth Redirect URL. ie: \"https://internalapp.yourcompany.com/oauth2/callback\"")
	flagSet.Bool("set-xauthrequest", false, "set X-Auth-Request-User and X-Auth-Request-Email response headers (useful in Nginx auth_request mode)")
	flagSet.StringSlice("upstream", []string{}, "the http url(s) of the upstream endpoint, file:// paths for static files or static://<status_code> for static response. Routing is based on the path")
	flagSet.Bool("pass-basic-auth", true, "pass HTTP Basic Auth, X-Forwarded-User and X-Forwarded-Email information to upstream")
	flagSet.Bool("set-basic-auth", false, "set HTTP Basic Auth information in response (useful in Nginx auth_request mode)")
	flagSet.Bool("prefer-email-to-user", false, "Prefer to use the Email address as the Username when passing information to upstream. Will only use Username if Email is unavailable, eg. htaccess authentication. Used in conjunction with -pass-basic-auth and -pass-user-headers")
	flagSet.Bool("pass-user-headers", true, "pass X-Forwarded-User and X-Forwarded-Email information to upstream")
	flagSet.String("basic-auth-password", "", "the password to set when passing the HTTP Basic Auth header")
	flagSet.Bool("pass-access-token", false, "pass OAuth access_token to upstream via X-Forwarded-Access-Token header")
	flagSet.Bool("pass-host-header", true, "pass the request Host Header to upstream")
	flagSet.Bool("pass-authorization-header", false, "pass the Authorization Header to upstream")
	flagSet.Bool("set-authorization-header", false, "set Authorization response headers (useful in Nginx auth_request mode)")
	flagSet.StringSlice("skip-auth-regex", []string{}, "bypass authentication for requests path's that match (may be given multiple times)")
	flagSet.Bool("skip-provider-button", false, "will skip sign-in-page to directly reach the next step: oauth/start")
	flagSet.Bool("skip-auth-preflight", false, "will skip authentication for OPTIONS requests")
	flagSet.Bool("ssl-insecure-skip-verify", false, "skip validation of certificates presented when using HTTPS providers")
	flagSet.Bool("ssl-upstream-insecure-skip-verify", false, "skip validation of certificates presented when using HTTPS upstreams")
	flagSet.Duration("flush-interval", time.Duration(1)*time.Second, "period between response flushing when streaming responses")
	flagSet.Bool("skip-jwt-bearer-tokens", false, "will skip requests that have verified JWT bearer tokens (default false)")
	flagSet.StringSlice("extra-jwt-issuers", []string{}, "if skip-jwt-bearer-tokens is set, a list of extra JWT issuer=audience pairs (where the issuer URL has a .well-known/openid-configuration or a .well-known/jwks.json)")

	flagSet.StringSlice("email-domain", []string{}, "authenticate emails with the specified domain (may be given multiple times). Use * to authenticate any email")
	flagSet.StringSlice("whitelist-domain", []string{}, "allowed domains for redirection after authentication. Prefix domain with a . to allow subdomains (eg .example.com)")
	flagSet.String("keycloak-group", "", "restrict login to members of this group.")
	flagSet.String("azure-tenant", "common", "go to a tenant-specific or common (tenant-independent) endpoint.")
	flagSet.String("bitbucket-team", "", "restrict logins to members of this team")
	flagSet.String("bitbucket-repository", "", "restrict logins to user with access to this repository")
	flagSet.String("github-org", "", "restrict logins to members of this organisation")
	flagSet.String("github-team", "", "restrict logins to members of this team")
	flagSet.String("github-repo", "", "restrict logins to collaborators of this repository")
	flagSet.String("github-token", "", "the token to use when verifying repository collaborators (must have push access to the repository)")
	flagSet.StringSlice("github-user", []string{}, "allow users with these usernames to login even if they do not belong to the specified org and team or collaborators (may be given multiple times)")
	flagSet.String("gitlab-group", "", "restrict logins to members of this group")
	flagSet.StringSlice("google-group", []string{}, "restrict logins to members of this google group (may be given multiple times).")
	flagSet.String("google-admin-email", "", "the google admin to impersonate for api calls")
	flagSet.String("google-service-account-json", "", "the path to the service account json credentials")
	flagSet.String("client-id", "", "the OAuth Client ID: ie: \"123456.apps.googleusercontent.com\"")
	flagSet.String("client-secret", "", "the OAuth Client Secret")
	flagSet.String("client-secret-file", "", "the file with OAuth Client Secret")
	flagSet.String("authenticated-emails-file", "", "authenticate against emails via file (one per line)")
	flagSet.String("htpasswd-file", "", "additionally authenticate against a htpasswd file. Entries must be created with \"htpasswd -s\" for SHA encryption or \"htpasswd -B\" for bcrypt encryption")
	flagSet.Bool("display-htpasswd-form", true, "display username / password login form if an htpasswd file is provided")
	flagSet.String("custom-templates-dir", "", "path to custom html templates")
	flagSet.String("banner", "", "custom banner string. Use \"-\" to disable default banner.")
	flagSet.String("footer", "", "custom footer string. Use \"-\" to disable default footer.")
	flagSet.String("proxy-prefix", "/oauth2", "the url root path that this proxy should be nested under (e.g. /<oauth2>/sign_in)")
	flagSet.String("ping-path", "/ping", "the ping endpoint that can be used for basic health checks")
	flagSet.String("ping-user-agent", "", "special User-Agent that will be used for basic health checks")
	flagSet.Bool("proxy-websockets", true, "enables WebSocket proxying")

	flagSet.String("cookie-name", "_oauth2_proxy", "the name of the cookie that the oauth_proxy creates")
	flagSet.String("cookie-secret", "", "the seed string for secure cookies (optionally base64 encoded)")
	flagSet.StringSlice("cookie-domain", []string{}, "Optional cookie domains to force cookies to (ie: `.yourcompany.com`). The longest domain matching the request's host will be used (or the shortest cookie domain if there is no match).")
	flagSet.String("cookie-path", "/", "an optional cookie path to force cookies to (ie: /poc/)*")
	flagSet.Duration("cookie-expire", time.Duration(168)*time.Hour, "expire timeframe for cookie")
	flagSet.Duration("cookie-refresh", time.Duration(0), "refresh the cookie after this duration; 0 to disable")
	flagSet.Bool("cookie-secure", true, "set secure (HTTPS) cookie flag")
	flagSet.Bool("cookie-httponly", true, "set HttpOnly cookie flag")
	flagSet.String("cookie-samesite", "", "set SameSite cookie attribute (ie: \"lax\", \"strict\", \"none\", or \"\"). ")

	flagSet.String("session-store-type", "cookie", "the session storage provider to use")
	flagSet.String("redis-connection-url", "", "URL of redis server for redis session storage (eg: redis://HOST[:PORT])")
	flagSet.Bool("redis-use-sentinel", false, "Connect to redis via sentinels. Must set --redis-sentinel-master-name and --redis-sentinel-connection-urls to use this feature")
	flagSet.String("redis-sentinel-master-name", "", "Redis sentinel master name. Used in conjunction with --redis-use-sentinel")
	flagSet.String("redis-ca-path", "", "Redis custom CA path")
	flagSet.Bool("redis-insecure-skip-tls-verify", false, "Use insecure TLS connection to redis")
	flagSet.StringSlice("redis-sentinel-connection-urls", []string{}, "List of Redis sentinel connection URLs (eg redis://HOST[:PORT]). Used in conjunction with --redis-use-sentinel")
	flagSet.Bool("redis-use-cluster", false, "Connect to redis cluster. Must set --redis-cluster-connection-urls to use this feature")
	flagSet.StringSlice("redis-cluster-connection-urls", []string{}, "List of Redis cluster connection URLs (eg redis://HOST[:PORT]). Used in conjunction with --redis-use-cluster")

	flagSet.String("provider", "google", "OAuth provider")
	flagSet.String("provider-display-name", "", "Provider display name")
	flagSet.String("oidc-issuer-url", "", "OpenID Connect issuer URL (ie: https://accounts.google.com)")
	flagSet.Bool("insecure-oidc-allow-unverified-email", false, "Don't fail if an email address in an id_token is not verified")
	flagSet.Bool("insecure-oidc-skip-issuer-verification", false, "Do not verify if issuer matches OIDC discovery URL")
	flagSet.Bool("skip-oidc-discovery", false, "Skip OIDC discovery and use manually supplied Endpoints")
	flagSet.String("oidc-jwks-url", "", "OpenID Connect JWKS URL (ie: https://www.googleapis.com/oauth2/v3/certs)")
	flagSet.String("login-url", "", "Authentication endpoint")
	flagSet.String("redeem-url", "", "Token redemption endpoint")
	flagSet.String("profile-url", "", "Profile access endpoint")
	flagSet.String("resource", "", "The resource that is protected (Azure AD only)")
	flagSet.String("validate-url", "", "Access token validation endpoint")
	flagSet.String("scope", "", "OAuth scope specification")
	flagSet.String("prompt", "", "OIDC prompt")
	flagSet.String("approval-prompt", "force", "OAuth approval_prompt")

	flagSet.String("signature-key", "", "GAP-Signature request signature key (algorithm:secretkey)")
	flagSet.String("acr-values", "", "acr values string:  optional")
	flagSet.String("jwt-key", "", "private key in PEM format used to sign JWT, so that you can say something like -jwt-key=\"${OAUTH2_PROXY_JWT_KEY}\": required by login.gov")
	flagSet.String("jwt-key-file", "", "path to the private key file in PEM format used to sign the JWT so that you can say something like -jwt-key-file=/etc/ssl/private/jwt_signing_key.pem: required by login.gov")
	flagSet.String("pubjwk-url", "", "JWK pubkey access endpoint: required by login.gov")
	flagSet.Bool("gcp-healthchecks", false, "Enable GCP/GKE healthcheck endpoints")

	flagSet.String("user-id-claim", "email", "which claim contains the user ID")

	flagSet.AddFlagSet(loggingFlagSet())

	return flagSet
}<|MERGE_RESOLUTION|>--- conflicted
+++ resolved
@@ -23,9 +23,9 @@
 // Options holds Configuration Options that can be set by Command Line Flag,
 // or Config File
 type Options struct {
-<<<<<<< HEAD
 	ProxyPrefix        string   `flag:"proxy-prefix" cfg:"proxy_prefix"`
 	PingPath           string   `flag:"ping-path" cfg:"ping_path"`
+	PingUserAgent      string  ` flag:"ping-user-agent" cfg:"ping_user_agent"`
 	ProxyWebSockets    bool     `flag:"proxy-websockets" cfg:"proxy_websockets"`
 	HTTPAddress        string   `flag:"http-address" cfg:"http_address"`
 	HTTPSAddress       string   `flag:"https-address" cfg:"https_address"`
@@ -33,29 +33,13 @@
 	RealClientIPHeader string   `flag:"real-client-ip-header" cfg:"real_client_ip_header"`
 	WhitelistIPs       []string `flag:"whitelist-ip" cfg:"whitelist_ips"`
 	ForceHTTPS         bool     `flag:"force-https" cfg:"force_https"`
+	ForceHTTPS         bool     `flag:"force-https" cfg:"force_https"`
 	RawRedirectURL     string   `flag:"redirect-url" cfg:"redirect_url"`
 	ClientID           string   `flag:"client-id" cfg:"client_id"`
 	ClientSecret       string   `flag:"client-secret" cfg:"client_secret"`
 	ClientSecretFile   string   `flag:"client-secret-file" cfg:"client_secret_file"`
 	TLSCertFile        string   `flag:"tls-cert-file" cfg:"tls_cert_file"`
 	TLSKeyFile         string   `flag:"tls-key-file" cfg:"tls_key_file"`
-=======
-	ProxyPrefix        string `flag:"proxy-prefix" cfg:"proxy_prefix"`
-	PingPath           string `flag:"ping-path" cfg:"ping_path"`
-	PingUserAgent      string `flag:"ping-user-agent" cfg:"ping_user_agent"`
-	ProxyWebSockets    bool   `flag:"proxy-websockets" cfg:"proxy_websockets"`
-	HTTPAddress        string `flag:"http-address" cfg:"http_address"`
-	HTTPSAddress       string `flag:"https-address" cfg:"https_address"`
-	ReverseProxy       bool   `flag:"reverse-proxy" cfg:"reverse_proxy"`
-	RealClientIPHeader string `flag:"real-client-ip-header" cfg:"real_client_ip_header"`
-	ForceHTTPS         bool   `flag:"force-https" cfg:"force_https"`
-	RawRedirectURL     string `flag:"redirect-url" cfg:"redirect_url"`
-	ClientID           string `flag:"client-id" cfg:"client_id"`
-	ClientSecret       string `flag:"client-secret" cfg:"client_secret"`
-	ClientSecretFile   string `flag:"client-secret-file" cfg:"client_secret_file"`
-	TLSCertFile        string `flag:"tls-cert-file" cfg:"tls_cert_file"`
-	TLSKeyFile         string `flag:"tls-key-file" cfg:"tls_key_file"`
->>>>>>> 1683aa59
 
 	AuthenticatedEmailsFile  string   `flag:"authenticated-emails-file" cfg:"authenticated_emails_file"`
 	KeycloakGroup            string   `flag:"keycloak-group" cfg:"keycloak_group"`
