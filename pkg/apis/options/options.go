package options

import (
	"crypto"
	"net/url"
	"regexp"
<<<<<<< HEAD
	"strings"
	"time"
=======
>>>>>>> 2318716a

	oidc "github.com/coreos/go-oidc"
	ipapi "github.com/oauth2-proxy/oauth2-proxy/pkg/apis/ip"
	"github.com/oauth2-proxy/oauth2-proxy/providers"
	"github.com/spf13/pflag"
)

// SignatureData holds hmacauth signature hash and key
type SignatureData struct {
	Hash crypto.Hash
	Key  string
}

// CallbackErrorRedirect - Allow automated redirection to occur within the AuthCallback when an error occurs
type CallbackErrorRedirect struct {
	ErrorString string
	Pattern     string
	RedirectUrl string
}

// Options holds Configuration Options that can be set by Command Line Flag,
// or Config File
type Options struct {
	ProxyPrefix        string   `flag:"proxy-prefix" cfg:"proxy_prefix"`
	PingPath           string   `flag:"ping-path" cfg:"ping_path"`
	PingUserAgent      string   `flag:"ping-user-agent" cfg:"ping_user_agent"`
	HTTPAddress        string   `flag:"http-address" cfg:"http_address"`
	HTTPSAddress       string   `flag:"https-address" cfg:"https_address"`
	ReverseProxy       bool     `flag:"reverse-proxy" cfg:"reverse_proxy"`
	RealClientIPHeader string   `flag:"real-client-ip-header" cfg:"real_client_ip_header"`
	TrustedIPs         []string `flag:"trusted-ip" cfg:"trusted_ips"`
	ForceHTTPS         bool     `flag:"force-https" cfg:"force_https"`
	RawRedirectURL     string   `flag:"redirect-url" cfg:"redirect_url"`
	ClientID           string   `flag:"client-id" cfg:"client_id"`
	ClientSecret       string   `flag:"client-secret" cfg:"client_secret"`
	ClientSecretFile   string   `flag:"client-secret-file" cfg:"client_secret_file"`
	TLSCertFile        string   `flag:"tls-cert-file" cfg:"tls_cert_file"`
	TLSKeyFile         string   `flag:"tls-key-file" cfg:"tls_key_file"`

	AuthenticatedEmailsFile  string   `flag:"authenticated-emails-file" cfg:"authenticated_emails_file"`
	KeycloakGroup            string   `flag:"keycloak-group" cfg:"keycloak_group"`
	AzureTenant              string   `flag:"azure-tenant" cfg:"azure_tenant"`
	BitbucketTeam            string   `flag:"bitbucket-team" cfg:"bitbucket_team"`
	BitbucketRepository      string   `flag:"bitbucket-repository" cfg:"bitbucket_repository"`
	EmailDomains             []string `flag:"email-domain" cfg:"email_domains"`
	WhitelistDomains         []string `flag:"whitelist-domain" cfg:"whitelist_domains"`
	GitHubOrg                string   `flag:"github-org" cfg:"github_org"`
	GitHubTeam               string   `flag:"github-team" cfg:"github_team"`
	GitHubRepo               string   `flag:"github-repo" cfg:"github_repo"`
	GitHubToken              string   `flag:"github-token" cfg:"github_token"`
	GitHubUsers              []string `flag:"github-user" cfg:"github_users"`
	GitLabGroup              []string `flag:"gitlab-group" cfg:"gitlab_groups"`
	GoogleGroups             []string `flag:"google-group" cfg:"google_group"`
	GoogleAdminEmail         string   `flag:"google-admin-email" cfg:"google_admin_email"`
	GoogleServiceAccountJSON string   `flag:"google-service-account-json" cfg:"google_service_account_json"`
	HtpasswdFile             string   `flag:"htpasswd-file" cfg:"htpasswd_file"`
	DisplayHtpasswdForm      bool     `flag:"display-htpasswd-form" cfg:"display_htpasswd_form"`
	CustomTemplatesDir       string   `flag:"custom-templates-dir" cfg:"custom_templates_dir"`
	Banner                   string   `flag:"banner" cfg:"banner"`
	Footer                   string   `flag:"footer" cfg:"footer"`

	Cookie  Cookie         `cfg:",squash"`
	Session SessionOptions `cfg:",squash"`
	Logging Logging        `cfg:",squash"`

	// Not used in the legacy config, name not allowed to match an external key (upstreams)
	// TODO(JoelSpeed): Rename when legacy config is removed
	UpstreamServers Upstreams `cfg:",internal"`

	SkipAuthRegex         []string `flag:"skip-auth-regex" cfg:"skip_auth_regex"`
	SkipAuthStripHeaders  bool     `flag:"skip-auth-strip-headers" cfg:"skip_auth_strip_headers"`
	SkipJwtBearerTokens   bool     `flag:"skip-jwt-bearer-tokens" cfg:"skip_jwt_bearer_tokens"`
	ExtraJwtIssuers       []string `flag:"extra-jwt-issuers" cfg:"extra_jwt_issuers"`
	PassBasicAuth         bool     `flag:"pass-basic-auth" cfg:"pass_basic_auth"`
	SetBasicAuth          bool     `flag:"set-basic-auth" cfg:"set_basic_auth"`
	PreferEmailToUser     bool     `flag:"prefer-email-to-user" cfg:"prefer_email_to_user"`
	BasicAuthPassword     string   `flag:"basic-auth-password" cfg:"basic_auth_password"`
	PassAccessToken       bool     `flag:"pass-access-token" cfg:"pass_access_token"`
	SkipProviderButton    bool     `flag:"skip-provider-button" cfg:"skip_provider_button"`
	PassUserHeaders       bool     `flag:"pass-user-headers" cfg:"pass_user_headers"`
	SSLInsecureSkipVerify bool     `flag:"ssl-insecure-skip-verify" cfg:"ssl_insecure_skip_verify"`
	SetXAuthRequest       bool     `flag:"set-xauthrequest" cfg:"set_xauthrequest"`
	SetAuthorization      bool     `flag:"set-authorization-header" cfg:"set_authorization_header"`
	PassAuthorization     bool     `flag:"pass-authorization-header" cfg:"pass_authorization_header"`
	SkipAuthPreflight     bool     `flag:"skip-auth-preflight" cfg:"skip_auth_preflight"`

	// These options allow for other providers besides Google, with
	// potential overrides.
	ProviderType                       string   `flag:"provider" cfg:"provider"`
	ProviderName                       string   `flag:"provider-display-name" cfg:"provider_display_name"`
	ProviderCAFiles                    []string `flag:"provider-ca-file" cfg:"provider_ca_files"`
	OIDCIssuerURL                      string   `flag:"oidc-issuer-url" cfg:"oidc_issuer_url"`
	InsecureOIDCAllowUnverifiedEmail   bool     `flag:"insecure-oidc-allow-unverified-email" cfg:"insecure_oidc_allow_unverified_email"`
	InsecureOIDCSkipIssuerVerification bool     `flag:"insecure-oidc-skip-issuer-verification" cfg:"insecure_oidc_skip_issuer_verification"`
	SkipOIDCDiscovery                  bool     `flag:"skip-oidc-discovery" cfg:"skip_oidc_discovery"`
	OIDCJwksURL                        string   `flag:"oidc-jwks-url" cfg:"oidc_jwks_url"`
	LoginURL                           string   `flag:"login-url" cfg:"login_url"`
	RedeemURL                          string   `flag:"redeem-url" cfg:"redeem_url"`
	ProfileURL                         string   `flag:"profile-url" cfg:"profile_url"`
	ProtectedResource                  string   `flag:"resource" cfg:"resource"`
	ValidateURL                        string   `flag:"validate-url" cfg:"validate_url"`
	Scope                              string   `flag:"scope" cfg:"scope"`
	Prompt                             string   `flag:"prompt" cfg:"prompt"`
	ApprovalPrompt                     string   `flag:"approval-prompt" cfg:"approval_prompt"` // Deprecated by OIDC 1.0
	UserIDClaim                        string   `flag:"user-id-claim" cfg:"user_id_claim"`

	SignatureKey    string `flag:"signature-key" cfg:"signature_key"`
	AcrValues       string `flag:"acr-values" cfg:"acr_values"`
	JWTKey          string `flag:"jwt-key" cfg:"jwt_key"`
	JWTKeyFile      string `flag:"jwt-key-file" cfg:"jwt_key_file"`
	PubJWKURL       string `flag:"pubjwk-url" cfg:"pubjwk_url"`
	GCPHealthChecks bool   `flag:"gcp-healthchecks" cfg:"gcp_healthchecks"`

	CallbackErrorRedirects []string `flag:"callback-error-redirect" cfg:"callback-error-redirect"`

	// internal values that are set after config validation
<<<<<<< HEAD
	redirectURL            *url.URL
	proxyURLs              []*url.URL
	compiledRegex          []*regexp.Regexp
	provider               providers.Provider
	sessionStore           sessionsapi.SessionStore
	signatureData          *SignatureData
	oidcVerifier           *oidc.IDTokenVerifier
	jwtBearerVerifiers     []*oidc.IDTokenVerifier
	realClientIPParser     ipapi.RealClientIPParser
	callbackErrorRedirects []CallbackErrorRedirect
=======
	redirectURL        *url.URL
	compiledRegex      []*regexp.Regexp
	provider           providers.Provider
	signatureData      *SignatureData
	oidcVerifier       *oidc.IDTokenVerifier
	jwtBearerVerifiers []*oidc.IDTokenVerifier
	realClientIPParser ipapi.RealClientIPParser
>>>>>>> 2318716a
}

// Options for Getting internal values
func (o *Options) GetRedirectURL() *url.URL                        { return o.redirectURL }
func (o *Options) GetCompiledRegex() []*regexp.Regexp              { return o.compiledRegex }
func (o *Options) GetProvider() providers.Provider                 { return o.provider }
func (o *Options) GetSignatureData() *SignatureData                { return o.signatureData }
func (o *Options) GetOIDCVerifier() *oidc.IDTokenVerifier          { return o.oidcVerifier }
func (o *Options) GetJWTBearerVerifiers() []*oidc.IDTokenVerifier  { return o.jwtBearerVerifiers }
func (o *Options) GetRealClientIPParser() ipapi.RealClientIPParser { return o.realClientIPParser }

// Options for Setting internal values
func (o *Options) SetRedirectURL(s *url.URL)                        { o.redirectURL = s }
func (o *Options) SetCompiledRegex(s []*regexp.Regexp)              { o.compiledRegex = s }
func (o *Options) SetProvider(s providers.Provider)                 { o.provider = s }
func (o *Options) SetSignatureData(s *SignatureData)                { o.signatureData = s }
func (o *Options) SetOIDCVerifier(s *oidc.IDTokenVerifier)          { o.oidcVerifier = s }
func (o *Options) SetJWTBearerVerifiers(s []*oidc.IDTokenVerifier)  { o.jwtBearerVerifiers = s }
func (o *Options) SetRealClientIPParser(s ipapi.RealClientIPParser) { o.realClientIPParser = s }

// NewOptions constructs a new Options with defaulted values
func NewOptions() *Options {
	return &Options{
		ProxyPrefix:                      "/oauth2",
		ProviderType:                     "google",
		PingPath:                         "/ping",
		HTTPAddress:                      "127.0.0.1:4180",
		HTTPSAddress:                     ":443",
		RealClientIPHeader:               "X-Real-IP",
		ForceHTTPS:                       false,
		DisplayHtpasswdForm:              true,
		Cookie:                           cookieDefaults(),
		Session:                          sessionOptionsDefaults(),
		AzureTenant:                      "common",
		SetXAuthRequest:                  false,
		SkipAuthPreflight:                false,
		PassBasicAuth:                    true,
		SetBasicAuth:                     false,
		PassUserHeaders:                  true,
		PassAccessToken:                  false,
		SetAuthorization:                 false,
		PassAuthorization:                false,
		PreferEmailToUser:                false,
		Prompt:                           "", // Change to "login" when ApprovalPrompt officially deprecated
		ApprovalPrompt:                   "force",
		UserIDClaim:                      "email",
		InsecureOIDCAllowUnverifiedEmail: false,
		SkipOIDCDiscovery:                false,
		Logging:                          loggingDefaults(),

		CallbackErrorRedirects: nil,
	}
}

//LoadCERs - Convert the string versions of callback-error-redirect into structures
func LoadCERs(CallbackErrorRedirects []string) []CallbackErrorRedirect {

	spc := regexp.MustCompile(`\s+`)
	cers := make([]CallbackErrorRedirect, len(CallbackErrorRedirects))
	count := 0

	for _, cer := range CallbackErrorRedirects {
		bits := spc.Split(strings.TrimSpace(cer), 3)
		if len(bits) == 3 {
			cers[count] = CallbackErrorRedirect{
				ErrorString: bits[0],
				Pattern:     bits[1],
				RedirectUrl: bits[2],
			}
			count++
		}
	}

	return cers[0:count]
}

// NewFlagSet creates a new FlagSet with all of the flags required by Options
func NewFlagSet() *pflag.FlagSet {
	flagSet := pflag.NewFlagSet("oauth2-proxy", pflag.ExitOnError)

	flagSet.String("http-address", "127.0.0.1:4180", "[http://]<addr>:<port> or unix://<path> to listen on for HTTP clients")
	flagSet.String("https-address", ":443", "<addr>:<port> to listen on for HTTPS clients")
	flagSet.Bool("reverse-proxy", false, "are we running behind a reverse proxy, controls whether headers like X-Real-Ip are accepted")
	flagSet.String("real-client-ip-header", "X-Real-IP", "Header used to determine the real IP of the client (one of: X-Forwarded-For, X-Real-IP, or X-ProxyUser-IP)")
	flagSet.StringSlice("trusted-ip", []string{}, "list of IPs or CIDR ranges to allow to bypass authentication. WARNING: trusting by IP has inherent security flaws, read the configuration documentation for more information.")
	flagSet.Bool("force-https", false, "force HTTPS redirect for HTTP requests")
	flagSet.String("tls-cert-file", "", "path to certificate file")
	flagSet.String("tls-key-file", "", "path to private key file")
	flagSet.String("redirect-url", "", "the OAuth Redirect URL. ie: \"https://internalapp.yourcompany.com/oauth2/callback\"")
	flagSet.Bool("set-xauthrequest", false, "set X-Auth-Request-User and X-Auth-Request-Email response headers (useful in Nginx auth_request mode)")
	flagSet.Bool("pass-basic-auth", true, "pass HTTP Basic Auth, X-Forwarded-User and X-Forwarded-Email information to upstream")
	flagSet.Bool("set-basic-auth", false, "set HTTP Basic Auth information in response (useful in Nginx auth_request mode)")
	flagSet.Bool("prefer-email-to-user", false, "Prefer to use the Email address as the Username when passing information to upstream. Will only use Username if Email is unavailable, eg. htaccess authentication. Used in conjunction with -pass-basic-auth and -pass-user-headers")
	flagSet.Bool("pass-user-headers", true, "pass X-Forwarded-User and X-Forwarded-Email information to upstream")
	flagSet.String("basic-auth-password", "", "the password to set when passing the HTTP Basic Auth header")
	flagSet.Bool("pass-access-token", false, "pass OAuth access_token to upstream via X-Forwarded-Access-Token header")
	flagSet.Bool("pass-authorization-header", false, "pass the Authorization Header to upstream")
	flagSet.Bool("set-authorization-header", false, "set Authorization response headers (useful in Nginx auth_request mode)")
	flagSet.StringSlice("skip-auth-regex", []string{}, "bypass authentication for requests path's that match (may be given multiple times)")
	flagSet.Bool("skip-auth-strip-headers", false, "strips X-Forwarded-* style authentication headers & Authorization header if they would be set by oauth2-proxy for request paths in --skip-auth-regex")
	flagSet.Bool("skip-provider-button", false, "will skip sign-in-page to directly reach the next step: oauth/start")
	flagSet.Bool("skip-auth-preflight", false, "will skip authentication for OPTIONS requests")
	flagSet.Bool("ssl-insecure-skip-verify", false, "skip validation of certificates presented when using HTTPS providers")
	flagSet.Bool("skip-jwt-bearer-tokens", false, "will skip requests that have verified JWT bearer tokens (default false)")
	flagSet.StringSlice("extra-jwt-issuers", []string{}, "if skip-jwt-bearer-tokens is set, a list of extra JWT issuer=audience pairs (where the issuer URL has a .well-known/openid-configuration or a .well-known/jwks.json)")

	flagSet.StringSlice("email-domain", []string{}, "authenticate emails with the specified domain (may be given multiple times). Use * to authenticate any email")
	flagSet.StringSlice("whitelist-domain", []string{}, "allowed domains for redirection after authentication. Prefix domain with a . to allow subdomains (eg .example.com)")
	flagSet.String("keycloak-group", "", "restrict login to members of this group.")
	flagSet.String("azure-tenant", "common", "go to a tenant-specific or common (tenant-independent) endpoint.")
	flagSet.String("bitbucket-team", "", "restrict logins to members of this team")
	flagSet.String("bitbucket-repository", "", "restrict logins to user with access to this repository")
	flagSet.String("github-org", "", "restrict logins to members of this organisation")
	flagSet.String("github-team", "", "restrict logins to members of this team")
	flagSet.String("github-repo", "", "restrict logins to collaborators of this repository")
	flagSet.String("github-token", "", "the token to use when verifying repository collaborators (must have push access to the repository)")
	flagSet.StringSlice("github-user", []string{}, "allow users with these usernames to login even if they do not belong to the specified org and team or collaborators (may be given multiple times)")
	flagSet.StringSlice("gitlab-group", []string{}, "restrict logins to members of this group (may be given multiple times)")
	flagSet.StringSlice("google-group", []string{}, "restrict logins to members of this google group (may be given multiple times).")
	flagSet.String("google-admin-email", "", "the google admin to impersonate for api calls")
	flagSet.String("google-service-account-json", "", "the path to the service account json credentials")
	flagSet.String("client-id", "", "the OAuth Client ID: ie: \"123456.apps.googleusercontent.com\"")
	flagSet.String("client-secret", "", "the OAuth Client Secret")
	flagSet.String("client-secret-file", "", "the file with OAuth Client Secret")
	flagSet.String("authenticated-emails-file", "", "authenticate against emails via file (one per line)")
	flagSet.String("htpasswd-file", "", "additionally authenticate against a htpasswd file. Entries must be created with \"htpasswd -s\" for SHA encryption or \"htpasswd -B\" for bcrypt encryption")
	flagSet.Bool("display-htpasswd-form", true, "display username / password login form if an htpasswd file is provided")
	flagSet.String("custom-templates-dir", "", "path to custom html templates")
	flagSet.String("banner", "", "custom banner string. Use \"-\" to disable default banner.")
	flagSet.String("footer", "", "custom footer string. Use \"-\" to disable default footer.")
	flagSet.String("proxy-prefix", "/oauth2", "the url root path that this proxy should be nested under (e.g. /<oauth2>/sign_in)")
	flagSet.String("ping-path", "/ping", "the ping endpoint that can be used for basic health checks")
	flagSet.String("ping-user-agent", "", "special User-Agent that will be used for basic health checks")
	flagSet.String("session-store-type", "cookie", "the session storage provider to use")
	flagSet.Bool("session-cookie-minimal", false, "strip OAuth tokens from cookie session stores if they aren't needed (cookie session store only)")
	flagSet.String("redis-connection-url", "", "URL of redis server for redis session storage (eg: redis://HOST[:PORT])")
	flagSet.Bool("redis-use-sentinel", false, "Connect to redis via sentinels. Must set --redis-sentinel-master-name and --redis-sentinel-connection-urls to use this feature")
	flagSet.String("redis-sentinel-master-name", "", "Redis sentinel master name. Used in conjunction with --redis-use-sentinel")
	flagSet.String("redis-ca-path", "", "Redis custom CA path")
	flagSet.Bool("redis-insecure-skip-tls-verify", false, "Use insecure TLS connection to redis")
	flagSet.StringSlice("redis-sentinel-connection-urls", []string{}, "List of Redis sentinel connection URLs (eg redis://HOST[:PORT]). Used in conjunction with --redis-use-sentinel")
	flagSet.Bool("redis-use-cluster", false, "Connect to redis cluster. Must set --redis-cluster-connection-urls to use this feature")
	flagSet.StringSlice("redis-cluster-connection-urls", []string{}, "List of Redis cluster connection URLs (eg redis://HOST[:PORT]). Used in conjunction with --redis-use-cluster")

	flagSet.String("provider", "google", "OAuth provider")
	flagSet.String("provider-display-name", "", "Provider display name")
	flagSet.StringSlice("provider-ca-file", []string{}, "One or more paths to CA certificates that should be used when connecting to the provider.  If not specified, the default Go trust sources are used instead.")
	flagSet.String("oidc-issuer-url", "", "OpenID Connect issuer URL (ie: https://accounts.google.com)")
	flagSet.Bool("insecure-oidc-allow-unverified-email", false, "Don't fail if an email address in an id_token is not verified")
	flagSet.Bool("insecure-oidc-skip-issuer-verification", false, "Do not verify if issuer matches OIDC discovery URL")
	flagSet.Bool("skip-oidc-discovery", false, "Skip OIDC discovery and use manually supplied Endpoints")
	flagSet.String("oidc-jwks-url", "", "OpenID Connect JWKS URL (ie: https://www.googleapis.com/oauth2/v3/certs)")
	flagSet.String("login-url", "", "Authentication endpoint")
	flagSet.String("redeem-url", "", "Token redemption endpoint")
	flagSet.String("profile-url", "", "Profile access endpoint")
	flagSet.String("resource", "", "The resource that is protected (Azure AD only)")
	flagSet.String("validate-url", "", "Access token validation endpoint")
	flagSet.String("scope", "", "OAuth scope specification")
	flagSet.String("prompt", "", "OIDC prompt")
	flagSet.String("approval-prompt", "force", "OAuth approval_prompt")

	flagSet.String("signature-key", "", "GAP-Signature request signature key (algorithm:secretkey)")
	flagSet.String("acr-values", "", "acr values string:  optional")
	flagSet.String("jwt-key", "", "private key in PEM format used to sign JWT, so that you can say something like -jwt-key=\"${OAUTH2_PROXY_JWT_KEY}\": required by login.gov")
	flagSet.String("jwt-key-file", "", "path to the private key file in PEM format used to sign the JWT so that you can say something like -jwt-key-file=/etc/ssl/private/jwt_signing_key.pem: required by login.gov")
	flagSet.String("pubjwk-url", "", "JWK pubkey access endpoint: required by login.gov")
	flagSet.Bool("gcp-healthchecks", false, "Enable GCP/GKE healthcheck endpoints")

	flagSet.String("user-id-claim", "email", "which claim contains the user ID")

<<<<<<< HEAD
	flagSet.StringSlice("callback-error-redirect", []string{}, "the error string, regex to match text in error_description and a url to redirect to.")

=======
	flagSet.AddFlagSet(cookieFlagSet())
>>>>>>> 2318716a
	flagSet.AddFlagSet(loggingFlagSet())
	flagSet.AddFlagSet(legacyUpstreamsFlagSet())

	return flagSet
}<|MERGE_RESOLUTION|>--- conflicted
+++ resolved
@@ -4,11 +4,6 @@
 	"crypto"
 	"net/url"
 	"regexp"
-<<<<<<< HEAD
-	"strings"
-	"time"
-=======
->>>>>>> 2318716a
 
 	oidc "github.com/coreos/go-oidc"
 	ipapi "github.com/oauth2-proxy/oauth2-proxy/pkg/apis/ip"
@@ -20,13 +15,6 @@
 type SignatureData struct {
 	Hash crypto.Hash
 	Key  string
-}
-
-// CallbackErrorRedirect - Allow automated redirection to occur within the AuthCallback when an error occurs
-type CallbackErrorRedirect struct {
-	ErrorString string
-	Pattern     string
-	RedirectUrl string
 }
 
 // Options holds Configuration Options that can be set by Command Line Flag,
@@ -122,21 +110,7 @@
 	PubJWKURL       string `flag:"pubjwk-url" cfg:"pubjwk_url"`
 	GCPHealthChecks bool   `flag:"gcp-healthchecks" cfg:"gcp_healthchecks"`
 
-	CallbackErrorRedirects []string `flag:"callback-error-redirect" cfg:"callback-error-redirect"`
-
 	// internal values that are set after config validation
-<<<<<<< HEAD
-	redirectURL            *url.URL
-	proxyURLs              []*url.URL
-	compiledRegex          []*regexp.Regexp
-	provider               providers.Provider
-	sessionStore           sessionsapi.SessionStore
-	signatureData          *SignatureData
-	oidcVerifier           *oidc.IDTokenVerifier
-	jwtBearerVerifiers     []*oidc.IDTokenVerifier
-	realClientIPParser     ipapi.RealClientIPParser
-	callbackErrorRedirects []CallbackErrorRedirect
-=======
 	redirectURL        *url.URL
 	compiledRegex      []*regexp.Regexp
 	provider           providers.Provider
@@ -144,7 +118,6 @@
 	oidcVerifier       *oidc.IDTokenVerifier
 	jwtBearerVerifiers []*oidc.IDTokenVerifier
 	realClientIPParser ipapi.RealClientIPParser
->>>>>>> 2318716a
 }
 
 // Options for Getting internal values
@@ -194,31 +167,7 @@
 		InsecureOIDCAllowUnverifiedEmail: false,
 		SkipOIDCDiscovery:                false,
 		Logging:                          loggingDefaults(),
-
-		CallbackErrorRedirects: nil,
 	}
-}
-
-//LoadCERs - Convert the string versions of callback-error-redirect into structures
-func LoadCERs(CallbackErrorRedirects []string) []CallbackErrorRedirect {
-
-	spc := regexp.MustCompile(`\s+`)
-	cers := make([]CallbackErrorRedirect, len(CallbackErrorRedirects))
-	count := 0
-
-	for _, cer := range CallbackErrorRedirects {
-		bits := spc.Split(strings.TrimSpace(cer), 3)
-		if len(bits) == 3 {
-			cers[count] = CallbackErrorRedirect{
-				ErrorString: bits[0],
-				Pattern:     bits[1],
-				RedirectUrl: bits[2],
-			}
-			count++
-		}
-	}
-
-	return cers[0:count]
 }
 
 // NewFlagSet creates a new FlagSet with all of the flags required by Options
@@ -315,12 +264,7 @@
 
 	flagSet.String("user-id-claim", "email", "which claim contains the user ID")
 
-<<<<<<< HEAD
-	flagSet.StringSlice("callback-error-redirect", []string{}, "the error string, regex to match text in error_description and a url to redirect to.")
-
-=======
 	flagSet.AddFlagSet(cookieFlagSet())
->>>>>>> 2318716a
 	flagSet.AddFlagSet(loggingFlagSet())
 	flagSet.AddFlagSet(legacyUpstreamsFlagSet())
 
