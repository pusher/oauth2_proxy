# Vx.x.x (Pre-release)

## Breaking Changes

- [#146](https://github.com/pusher/oauth2_proxy/pull/146) Use full email address as `User` if the auth response did not contain a `User` field (@gargath)
  - This change modifies the contents of the `X-Forwarded-User` header supplied by the proxy for users where the auth response from the IdP did not contain
    a username.
    In that case, this header used to only contain the local part of the user's email address (e.g. `john.doe` for `john.doe@example.com`) but now contains
    the user's full email address instead.

## Changes since v3.2.0

<<<<<<< HEAD
- *BC: when using gitlab provider, the `validate-url` has to point the the `api/v4` endpoint instead of the `api/v4/user` endpoint*
- Add support for `email-domain` to gitlab provider (also searches additional emails)
- Add option `gitlab-group`, to only authorize users of a certain gitlab group
=======
- [#146](https://github.com/pusher/oauth2_proxy/pull/146) Use full email address as `User` if the auth response did not contain a `User` field (@gargath)
- [#144](https://github.com/pusher/oauth2_proxy/pull/144) Use GO 1.12 for ARM builds (@kskewes)
- [#142](https://github.com/pusher/oauth2_proxy/pull/142) ARM Docker USER fix (@kskewes)
>>>>>>> bd3bbbdf
- [#52](https://github.com/pusher/oauth2_proxy/pull/52) Logging Improvements (@MisterWil)
  - Implement flags to configure file logging
    - `-logging-filename` Defines the filename to log to
    - `-logging-max-size` Defines the maximum
    - `-logging-max-age` Defines the maximum age of backups to retain
    - `-logging-max-backups` Defines the maximum number of rollover log files to retain
    - `-logging-compress` Defines if rollover log files should be compressed
    - `-logging-local-time` Defines if logging date and time should be local or UTC
  - Implement two new flags to enable or disable specific logging types
    - `-standard-logging` Enables or disables standard (not request or auth) logging
    - `-auth-logging` Enables or disables auth logging
  - Implement two new flags to customize the logging format
    - `-standard-logging-format` Sets the format for standard logging
    - `-auth-logging-format` Sets the format for auth logging

- [#111](https://github.com/pusher/oauth2_proxy/pull/111) Add option for telling where to find a login.gov JWT key file (@timothy-spencer)

# v3.2.0

## Release highlights
- Internal restructure of session state storage to use JSON rather than proprietary scheme
- Added health check options for running on GCP behind a load balancer
- Improved support for protecting websockets
- Added provider for login.gov
- Allow manual configuration of OIDC providers

## Important notes
- Dockerfile user is now non-root, this may break your existing deployment
- In the OIDC provider, when no email is returned, the ID Token subject will be used
instead of returning an error
- GitHub user emails must now be primary and verified before authenticating

## Changes since v3.1.0

- [#96](https://github.com/bitly/oauth2_proxy/pull/96) Check if email is verified on GitHub (@caarlos0)
- [#110](https://github.com/pusher/oauth2_proxy/pull/110) Added GCP healthcheck option (@timothy-spencer)
- [#112](https://github.com/pusher/oauth2_proxy/pull/112) Improve websocket support (@gyson)
- [#63](https://github.com/pusher/oauth2_proxy/pull/63) Use encoding/json for SessionState serialization (@yaegashi)
  - Use JSON to encode session state to be stored in browser cookies
  - Implement legacy decode function to support existing cookies generated by older versions
  - Add detailed table driven tests in session_state_test.go
- [#120](https://github.com/pusher/oauth2_proxy/pull/120) Encrypting user/email from cookie (@costelmoraru)
- [#55](https://github.com/pusher/oauth2_proxy/pull/55) Added login.gov provider (@timothy-spencer)
- [#55](https://github.com/pusher/oauth2_proxy/pull/55) Added environment variables for all config options (@timothy-spencer)
- [#70](https://github.com/pusher/oauth2_proxy/pull/70) Fix handling of splitted cookies (@einfachchr)
- [#92](https://github.com/pusher/oauth2_proxy/pull/92) Merge websocket proxy feature from openshift/oauth-proxy (@butzist)
- [#57](https://github.com/pusher/oauth2_proxy/pull/57) Fall back to using OIDC Subject instead of Email (@aigarius)
- [#85](https://github.com/pusher/oauth2_proxy/pull/85) Use non-root user in docker images (@kskewes)
- [#68](https://github.com/pusher/oauth2_proxy/pull/68) forward X-Auth-Access-Token header (@davidholsgrove)
- [#41](https://github.com/pusher/oauth2_proxy/pull/41) Added option to manually specify OIDC endpoints instead of relying on discovery
- [#83](https://github.com/pusher/oauth2_proxy/pull/83) Add `id_token` refresh to Google provider (@leki75)
- [#10](https://github.com/pusher/oauth2_proxy/pull/10) fix redirect url param handling (@dt-rush)
- [#122](https://github.com/pusher/oauth2_proxy/pull/122) Expose -cookie-path as configuration parameter (@costelmoraru)
- [#124](https://github.com/pusher/oauth2_proxy/pull/124) Use Go 1.12 for testing and build environments (@syscll)

# v3.1.0

## Release highlights

- Introduction of ARM releases and and general improvements to Docker builds
- Improvements to OIDC provider allowing pass-through of ID Tokens
- Multiple redirect domains can now be whitelisted
- Streamed responses are now flushed periodically

## Important notes

- If you have been using [#bitly/621](https://github.com/bitly/oauth2_proxy/pull/621)
  and have cookies larger than the 4kb limit,
  the cookie splitting pattern has changed and now uses `_` in place of `-` when
  indexing cookies.
  This will force users to reauthenticate the first time they use `v3.1.0`.
- Streamed responses will now be flushed every 1 second by default.
  Previously streamed responses were flushed only when the buffer was full.
  To retain the old behaviour set `--flush-interval=0`.
  See [#23](https://github.com/pusher/oauth2_proxy/pull/23) for further details.

## Changes since v3.0.0

- [#14](https://github.com/pusher/oauth2_proxy/pull/14) OIDC ID Token, Authorization Headers, Refreshing and Verification (@joelspeed)
  - Implement `pass-authorization-header` and `set-authorization-header` flags
  - Implement token refreshing in OIDC provider
  - Split cookies larger than 4k limit into multiple cookies
  - Implement token validation in OIDC provider
- [#15](https://github.com/pusher/oauth2_proxy/pull/15) WhitelistDomains (@joelspeed)
  - Add `--whitelist-domain` flag to allow redirection to approved domains after OAuth flow
- [#21](https://github.com/pusher/oauth2_proxy/pull/21) Docker Improvement (@yaegashi)
  - Move Docker base image from debian to alpine
  - Install ca-certificates in docker image
- [#23](https://github.com/pusher/oauth2_proxy/pull/23) Flushed streaming responses
  - Long-running upstream responses will get flushed every <timeperiod> (1 second by default)
- [#24](https://github.com/pusher/oauth2_proxy/pull/24) Redirect fix (@agentgonzo)
  - After a successful login, you will be redirected to your original URL rather than /
- [#35](https://github.com/pusher/oauth2_proxy/pull/35) arm and arm64 binary releases (@kskewes)
  - Add armv6 and arm64 to Makefile `release` target
- [#37](https://github.com/pusher/oauth2_proxy/pull/37) cross build arm and arm64 docker images (@kskewes)

# v3.0.0

Adoption of OAuth2_Proxy by Pusher.
Project was hard forked and tidied however no logical changes have occurred since
v2.2 as released by Bitly.

## Changes since v2.2:

- [#7](https://github.com/pusher/oauth2_proxy/pull/7) Migration to Pusher (@joelspeed)
  - Move automated build to debian base image
  - Add Makefile
    - Update CI to run `make test`
    - Update Dockerfile to use `make clean oauth2_proxy`
    - Update `VERSION` parameter to be set by `ldflags` from Git Status
    - Remove lint and test scripts
  - Remove Go v1.8.x from Travis CI testing
  - Add CODEOWNERS file
  - Add CONTRIBUTING guide
  - Add Issue and Pull Request templates
  - Add Dockerfile
  - Fix fsnotify import
  - Update README to reflect new repository ownership
  - Update CI scripts to separate linting and testing
    - Now using `gometalinter` for linting
  - Move Go import path from `github.com/bitly/oauth2_proxy` to `github.com/pusher/oauth2_proxy`
  - Repository forked on 27/11/18
    - README updated to include note that this repository is forked
    - CHANGLOG created to track changes to repository from original fork<|MERGE_RESOLUTION|>--- conflicted
+++ resolved
@@ -7,18 +7,15 @@
     a username.
     In that case, this header used to only contain the local part of the user's email address (e.g. `john.doe` for `john.doe@example.com`) but now contains
     the user's full email address instead.
+- [#137](https://github.com/pusher/oauth2_proxy/pull/137) When using gitlab provider, the `validate-url` has to point the the `api/v4` endpoint instead of the `api/v4/user` endpoint*
 
 ## Changes since v3.2.0
 
-<<<<<<< HEAD
-- *BC: when using gitlab provider, the `validate-url` has to point the the `api/v4` endpoint instead of the `api/v4/user` endpoint*
-- Add support for `email-domain` to gitlab provider (also searches additional emails)
-- Add option `gitlab-group`, to only authorize users of a certain gitlab group
-=======
+- [#137](https://github.com/pusher/oauth2_proxy/pull/137) Add support for `email-domain` to gitlab provider (also searches additional emails)
+- [#137](https://github.com/pusher/oauth2_proxy/pull/137) Add option `gitlab-group`, to only authorize users of a certain gitlab group
 - [#146](https://github.com/pusher/oauth2_proxy/pull/146) Use full email address as `User` if the auth response did not contain a `User` field (@gargath)
 - [#144](https://github.com/pusher/oauth2_proxy/pull/144) Use GO 1.12 for ARM builds (@kskewes)
 - [#142](https://github.com/pusher/oauth2_proxy/pull/142) ARM Docker USER fix (@kskewes)
->>>>>>> bd3bbbdf
 - [#52](https://github.com/pusher/oauth2_proxy/pull/52) Logging Improvements (@MisterWil)
   - Implement flags to configure file logging
     - `-logging-filename` Defines the filename to log to
