# Vx.x.x (Pre-release)

## Release Highlights

## Important Notes

- [#575](https://github.com/oauth2-proxy/oauth2-proxy/pull/575) Sessions from v5.1.1 or earlier will no longer validate since they were not signed with SHA1.
  - Sessions from v6.0.0 or later had a graceful conversion to SHA256 that resulted in no reauthentication
  - Upgrading from v5.1.1 or earlier will result in a reauthentication
- [#616](https://github.com/oauth2-proxy/oauth2-proxy/pull/616) Ensure you have configured oauth2-proxy to use the `groups` scope. The user may be logged out initially as they may not currently have the `groups` claim however after going back through login process wil be authenticated.

## Breaking Changes

- [#722](https://github.com/oauth2-proxy/oauth2-proxy/pull/722) When a Redis session store is configured, OAuth2-Proxy will fail to start up unless connection and health checks to Redis pass
<<<<<<< HEAD
- [#800](https://github.com/oauth2-proxy/oauth2-proxy/pull/800) Fix import path for v7. The import path has changed to support the go get installation.
  - You can now `go get github.com/oauth2-proxy/oauth2-proxy/v7` to get the latest `v7` version of OAuth2 Proxy
  - Import paths for package are now under `v7`, eg `github.com/oauth2-proxy/oauth2-proxy/v7/pkg/<module>`
=======
- [#753](https://github.com/oauth2-proxy/oauth2-proxy/pull/753) A bug in the Azure provider prevented it from properly passing the configured protected `--resource`
  via the login url. If this option was used in the past, behavior will change with this release as it will
  affect the tokens returned by Azure. In the past, the tokens were always for `https://graph.microsoft.com` (the default)
  and will now be for the configured resource (if it exists, otherwise it will run into errors)
>>>>>>> 7c447979

## Changes since v6.1.1

- [#753](https://github.com/oauth2-proxy/oauth2-proxy/pull/753) Pass resource parameter in login url (@codablock)
- [#575](https://github.com/oauth2-proxy/oauth2-proxy/pull/575) Stop accepting legacy SHA1 signed cookies (@NickMeves)
- [#722](https://github.com/oauth2-proxy/oauth2-proxy/pull/722) Validate Redis configuration options at startup (@NickMeves)
- [#791](https://github.com/oauth2-proxy/oauth2-proxy/pull/791) Remove GetPreferredUsername method from provider interface (@NickMeves)
- [#764](https://github.com/oauth2-proxy/oauth2-proxy/pull/764) Document bcrypt encryption for htpasswd (and hide SHA) (@lentzi90)
- [#616](https://github.com/oauth2-proxy/oauth2-proxy/pull/616) Add support to ensure user belongs in required groups when using the OIDC provider (@stefansedich)
- [#800](https://github.com/oauth2-proxy/oauth2-proxy/pull/800) Fix import path for v7 (@johejo)

# v6.1.1

## Release Highlights

- Fixed a bug which prevented static upstreams from being used
- Fixed a bug which prevented file based upstreams from being used
- Ensure that X-Forwarded-Host is respected consistently

## Important Notes

N/A

## Breaking

N/A

## Changes since v6.1.0

- [#729](https://github.com/oauth2-proxy/oauth2-proxy/pull/729) Use X-Forwarded-Host consistently when set (@NickMeves)
- [#746](https://github.com/oauth2-proxy/oauth2-proxy/pull/746) Fix conversion of static responses in upstreams (@JoelSpeed)

# v6.1.0

## Release Highlights

- Redis session stores now support authenticated connections
- Error logging can now be separated from info logging by directing error logs to stderr
- Added --session-cookie-minimal flag which helps prevent large session cookies
- Improvements to force-https behaviour
- Allow requests to skip authentication based on their source IP

## Important Notes

- [#632](https://github.com/oauth2-proxy/oauth2-proxy/pull/632) There is backwards compatibility to sessions from v5
  - Any unencrypted sessions from before v5 that only contained a Username & Email will trigger a reauthentication

## Breaking Changes

## Changes since v6.0.0

- [#742](https://github.com/oauth2-proxy/oauth2-proxy/pull/742) Only log no cookie match if cookie domains specified (@JoelSpeed)
- [#562](https://github.com/oauth2-proxy/oauth2-proxy/pull/562) Create generic Authorization Header constructor (@JoelSpeed)
- [#715](https://github.com/oauth2-proxy/oauth2-proxy/pull/715) Ensure session times are not nil before printing them (@JoelSpeed)
- [#714](https://github.com/oauth2-proxy/oauth2-proxy/pull/714) Support passwords with Redis session stores (@NickMeves)
- [#719](https://github.com/oauth2-proxy/oauth2-proxy/pull/719) Add Gosec fixes to areas that are intermittently flagged on PRs (@NickMeves)
- [#718](https://github.com/oauth2-proxy/oauth2-proxy/pull/718) Allow Logging to stdout with separate Error Log Channel
- [#690](https://github.com/oauth2-proxy/oauth2-proxy/pull/690) Address GoSec security findings & remediate (@NickMeves)
- [#689](https://github.com/oauth2-proxy/oauth2-proxy/pull/689) Fix finicky logging_handler_test from time drift (@NickMeves)
- [#700](https://github.com/oauth2-proxy/oauth2-proxy/pull/700) Allow OIDC Bearer auth IDTokens to have empty email claim & profile URL (@NickMeves)
- [#699](https://github.com/oauth2-proxy/oauth2-proxy/pull/699) Align persistence ginkgo tests with conventions (@NickMeves)
- [#696](https://github.com/oauth2-proxy/oauth2-proxy/pull/696) Preserve query when building redirect
- [#561](https://github.com/oauth2-proxy/oauth2-proxy/pull/561) Refactor provider URLs to package level vars (@JoelSpeed)
- [#682](https://github.com/oauth2-proxy/oauth2-proxy/pull/682) Refactor persistent session store session ticket management (@NickMeves)
- [#688](https://github.com/oauth2-proxy/oauth2-proxy/pull/688) Refactor session loading to make use of middleware pattern (@JoelSpeed)
- [#593](https://github.com/oauth2-proxy/oauth2-proxy/pull/593) Integrate upstream package with OAuth2 Proxy (@JoelSpeed)
- [#687](https://github.com/oauth2-proxy/oauth2-proxy/pull/687) Refactor HTPasswd Validator (@JoelSpeed)
- [#624](https://github.com/oauth2-proxy/oauth2-proxy/pull/624) Allow stripping authentication headers from whitelisted requests with `--skip-auth-strip-headers` (@NickMeves)
- [#673](https://github.com/oauth2-proxy/oauth2-proxy/pull/673) Add --session-cookie-minimal option to create session cookies with no tokens (@NickMeves)
- [#632](https://github.com/oauth2-proxy/oauth2-proxy/pull/632) Reduce session size by encoding with MessagePack and using LZ4 compression (@NickMeves)
- [#675](https://github.com/oauth2-proxy/oauth2-proxy/pull/675) Fix required ruby version and deprecated option for building docs (@mkontani)
- [#669](https://github.com/oauth2-proxy/oauth2-proxy/pull/669) Reduce docker context to improve build times (@JoelSpeed)
- [#668](https://github.com/oauth2-proxy/oauth2-proxy/pull/668) Use req.Host in --force-https when req.URL.Host is empty (@zucaritask)
- [#660](https://github.com/oauth2-proxy/oauth2-proxy/pull/660) Use builder pattern to simplify requests to external endpoints (@JoelSpeed)
- [#591](https://github.com/oauth2-proxy/oauth2-proxy/pull/591) Introduce upstream package with new reverse proxy implementation (@JoelSpeed)
- [#576](https://github.com/oauth2-proxy/oauth2-proxy/pull/576) Separate Cookie validation out of main options validation (@JoelSpeed)
- [#656](https://github.com/oauth2-proxy/oauth2-proxy/pull/656) Split long session cookies more precisely (@NickMeves)
- [#619](https://github.com/oauth2-proxy/oauth2-proxy/pull/619) Improve Redirect to HTTPs behaviour (@JoelSpeed)
- [#654](https://github.com/oauth2-proxy/oauth2-proxy/pull/654) Close client connections after each redis test (@JoelSpeed)
- [#542](https://github.com/oauth2-proxy/oauth2-proxy/pull/542) Move SessionStore tests to independent package (@JoelSpeed)
- [#577](https://github.com/oauth2-proxy/oauth2-proxy/pull/577) Move Cipher and Session Store initialisation out of Validation (@JoelSpeed)
- [#635](https://github.com/oauth2-proxy/oauth2-proxy/pull/635) Support specifying alternative provider TLS trust source(s) (@k-wall)
- [#649](https://github.com/oauth2-proxy/oauth2-proxy/pull/650) Resolve an issue where an empty healthcheck URL and ping-user-agent returns the healthcheck response (@jordancrawfordnz)
- [#662](https://github.com/oauth2-proxy/oauth2-proxy/pull/662) Do not add Cache-Control header to response from auth only endpoint (@johejo)
- [#552](https://github.com/oauth2-proxy/oauth2-proxy/pull/522) Implements --trusted-ip option to allow clients behind specified IPs or CIDR ranges to bypass authentication (@Izzette)
- [#733](https://github.com/oauth2-proxy/oauth2-proxy/pull/733) dist.sh: remove go version from asset links (@syscll)

# v6.0.0

## Release Highlights

- Migrated to an independent GitHub organisation
- Added local test environment examples using docker-compose and kind
- Error pages will now be rendered when upstream connections fail
- Non-Existent options in config files will now return errors on startup
- Sessions are now always encrypted, independent of configuration

## Important Notes

- (Security) Fix for [open redirect vulnerability](https://github.com/oauth2-proxy/oauth2-proxy/security/advisories/GHSA-5m6c-jp6f-2vcv).
  - More invalid redirects that lead to open-redirects were reported
  - An extensive test suite has been added to prevent future regressions
- [#453](https://github.com/oauth2-proxy/oauth2-proxy/pull/453) Responses to endpoints with a proxy prefix will now return headers for preventing browser caching.

## Breaking Changes

- [#464](https://github.com/oauth2-proxy/oauth2-proxy/pull/464) Migration from Pusher to independent org may have introduced breaking changes for your environment.
  - See the changes listed below for PR [#464](https://github.com/oauth2-proxy/oauth2-proxy/pull/464) for full details
  - Binaries renamed from `oauth2_proxy` to `oauth2-proxy`
- [#440](https://github.com/oauth2-proxy/oauth2-proxy/pull/440) Switch Azure AD Graph API to Microsoft Graph API
  - The Azure AD Graph API has been [deprecated](https://docs.microsoft.com/en-us/azure/active-directory/develop/active-directory-graph-api) and is being replaced by the Microsoft Graph API.
    If your application relies on the access token being passed to it to access the Azure AD Graph API, you should migrate your application to use the Microsoft Graph API.
    Existing behaviour can be retained by setting  `-resource=https://graph.windows.net`.
- [#484](https://github.com/oauth2-proxy/oauth2-proxy/pull/484) Configuration loading has been replaced with Viper and PFlag
  - Flags now require a `--` prefix before the option
  - Previously flags allowed either `-` or `--` to prefix the option name
  - Eg `-provider` must now be `--provider`
- [#487](https://github.com/oauth2-proxy/oauth2-proxy/pull/487) Switch flags to StringSlice instead of StringArray
  - Options that take multiple arguments now split strings on commas if present
  - Eg `--foo=a,b,c,d` would result in the values `a`, `b`, `c` and `d` instead of a single `a,b,c,d` value as before
- [#535](https://github.com/oauth2-proxy/oauth2-proxy/pull/535) Drop support for pre v3.1 cookies
  - The encoding for session cookies was changed starting in v3.1.0, support for the previous encoding is now dropped
  - If you are upgrading from a version earlier than this, please upgrade via a version between v3.1.0 and v5.1.1
- [#537](https://github.com/oauth2-proxy/oauth2-proxy/pull/537) Drop Fallback to Email if User not set
  - Previously, when a session was loaded, if the User was not set, it would be replaced by the Email.
    This behaviour was inconsistent as it required the session to be stored and then loaded to function properly.
  - This behaviour has now been removed and the User field will remain empty if it was not set when the session was saved.
  - In some scenarios `X-Forwarded-User` will now be empty. Use `X-Forwarded-Email` instead.
  - In some scenarios, this may break setting Basic Auth on upstream or responses.
    Use `--prefer-email-to-user` to restore falling back to the Email in these cases.
- [#556](https://github.com/oauth2-proxy/oauth2-proxy/pull/556) Remove unintentional auto-padding of secrets that were too short
  - Previously, after cookie-secrets were opportunistically base64 decoded to raw bytes,
    they were padded to have a length divisible by 4.
  - This led to wrong sized secrets being valid AES lengths of 16, 24, or 32  bytes. Or it led to confusing errors
    reporting an invalid length of 20 or 28 when the user input cookie-secret was not that length.
  - Now we will only base64 decode a cookie-secret to raw bytes if it is 16, 24, or 32 bytes long. Otherwise, we will convert
    the direct cookie-secret to bytes without silent padding added.
- [#412](https://github.com/oauth2-proxy/oauth2-proxy/pull/412)/[#559](https://github.com/oauth2-proxy/oauth2-proxy/pull/559) Allow multiple cookie domains to be specified
  - Multiple cookie domains may now be configured. The longest domain that matches will be used.
  - The config options `cookie_domain` is now `cookie_domains`
  - The environment variable `OAUTH2_PROXY_COOKIE_DOMAIN` is now `OAUTH2_PROXY_COOKIE_DOMAINS`
- [#414](https://github.com/oauth2-proxy/oauth2-proxy/pull/414) Always encrypt sessions regardless of config
  - Previously, sessions were encrypted only when certain options were configured.
    This lead to confusion and misconfiguration as it was not obvious when a session should be encrypted.
  - Cookie Secrets must now be 16, 24 or 32 bytes.
  - If you need to change your secret, this will force users to reauthenticate.
- [#548](https://github.com/oauth2-proxy/oauth2-proxy/pull/548) Separate logging options out of main options structure
  - Fixes an inconsistency in the `--exclude-logging-paths` option by renaming it to `--exclude-logging-option`.
  - This flag may now be given multiple times as with other list options
  - This flag also accepts comma separated values
- [#639](https://github.com/oauth2-proxy/oauth2-proxy/pull/639) Change how gitlab-group is parsed on options
  - Previously, the flag gitlab-group used comma seperated values, while the config option used space seperated values.
  - This fixes the config value to use slices internally.
  - The config option `gitlab_group` is now `gitlab_groups`
  - The environment variable `OAUTH2_PROXY_GITLAB_GROUP` is now `OAUTH2_PROXY_GITLAB_GROUPS`

## Changes since v5.1.1

- [GHSA-5m6c-jp6f-2vcv](https://github.com/oauth2-proxy/oauth2-proxy/security/advisories/GHSA-5m6c-jp6f-2vcv) New OpenRedirect cases have been found (@JoelSpeed)
- [#639](https://github.com/oauth2-proxy/oauth2-proxy/pull/639) Change how gitlab-group is parsed on options (@linuxgemini)
- [#615](https://github.com/oauth2-proxy/oauth2-proxy/pull/615) Kubernetes example based on Kind cluster and Nginx ingress (@EvgeniGordeev)
- [#596](https://github.com/oauth2-proxy/oauth2-proxy/pull/596) Validate Bearer IDTokens in headers with correct provider/extra JWT Verifier (@NickMeves)
- [#620](https://github.com/oauth2-proxy/oauth2-proxy/pull/620) Add HealthCheck middleware (@JoelSpeed)
- [#597](https://github.com/oauth2-proxy/oauth2-proxy/pull/597) Don't log invalid redirect if redirect is empty (@JoelSpeed)
- [#604](https://github.com/oauth2-proxy/oauth2-proxy/pull/604) Add Keycloak local testing environment (@EvgeniGordeev)
- [#539](https://github.com/oauth2-proxy/oauth2-proxy/pull/539) Refactor encryption ciphers and add AES-GCM support (@NickMeves)
- [#601](https://github.com/oauth2-proxy/oauth2-proxy/pull/601) Ensure decrypted user/email are valid UTF8 (@JoelSpeed)
- [#560](https://github.com/oauth2-proxy/oauth2-proxy/pull/560) Fallback to UserInfo is User ID claim not present (@JoelSpeed)
- [#598](https://github.com/oauth2-proxy/oauth2-proxy/pull/598) acr_values no longer sent to IdP when empty (@ScottGuymer)
- [#548](https://github.com/oauth2-proxy/oauth2-proxy/pull/548) Separate logging options out of main options structure (@JoelSpeed)
- [#567](https://github.com/oauth2-proxy/oauth2-proxy/pull/567) Allow health/ping request to be identified via User-Agent (@chkohner)
- [#536](https://github.com/oauth2-proxy/oauth2-proxy/pull/536) Improvements to Session State code (@JoelSpeed)
- [#573](https://github.com/oauth2-proxy/oauth2-proxy/pull/573) Properly parse redis urls for cluster and sentinel connections (@amnay-mo)
- [#574](https://github.com/oauth2-proxy/oauth2-proxy/pull/574) render error page on 502 proxy status (@amnay-mo)
- [#559](https://github.com/oauth2-proxy/oauth2-proxy/pull/559) Rename cookie-domain config to cookie-domains (@JoelSpeed)
- [#569](https://github.com/oauth2-proxy/oauth2-proxy/pull/569) Updated autocompletion for `--` long options. (@Izzette)
- [#489](https://github.com/oauth2-proxy/oauth2-proxy/pull/489) Move Options and Validation to separate packages (@JoelSpeed)
- [#556](https://github.com/oauth2-proxy/oauth2-proxy/pull/556) Remove unintentional auto-padding of secrets that were too short (@NickMeves)
- [#538](https://github.com/oauth2-proxy/oauth2-proxy/pull/538) Refactor sessions/utils.go functionality to other areas (@NickMeves)
- [#503](https://github.com/oauth2-proxy/oauth2-proxy/pull/503) Implements --real-client-ip-header option to select the header from which to obtain a proxied client's IP (@Izzette)
- [#529](https://github.com/oauth2-proxy/oauth2-proxy/pull/529) Add local test environments for testing changes and new features (@JoelSpeed)
- [#537](https://github.com/oauth2-proxy/oauth2-proxy/pull/537) Drop Fallback to Email if User not set (@JoelSpeed)
- [#535](https://github.com/oauth2-proxy/oauth2-proxy/pull/535) Drop support for pre v3.1 cookies (@JoelSpeed)
- [#533](https://github.com/oauth2-proxy/oauth2-proxy/pull/487) Set up code coverage within Travis for Code Climate (@JoelSpeed)
- [#514](https://github.com/oauth2-proxy/oauth2-proxy/pull/514) Add basic string functions to templates (@n-i-x)
- [#524](https://github.com/oauth2-proxy/oauth2-proxy/pull/524) Sign cookies with SHA256 (@NickMeves)
- [#515](https://github.com/oauth2-proxy/oauth2-proxy/pull/515) Drop configure script in favour of native Makefile env and checks (@JoelSpeed)
- [#519](https://github.com/oauth2-proxy/oauth2-proxy/pull/519) Support context in providers (@johejo)
- [#487](https://github.com/oauth2-proxy/oauth2-proxy/pull/487) Switch flags to PFlag to remove StringArray (@JoelSpeed)
- [#484](https://github.com/oauth2-proxy/oauth2-proxy/pull/484) Replace configuration loading with Viper (@JoelSpeed)
- [#499](https://github.com/oauth2-proxy/oauth2-proxy/pull/499) Add `-user-id-claim` to support generic claims in addition to email (@holyjak)
- [#486](https://github.com/oauth2-proxy/oauth2-proxy/pull/486) Add new linters (@johejo)
- [#440](https://github.com/oauth2-proxy/oauth2-proxy/pull/440) Switch Azure AD Graph API to Microsoft Graph API (@johejo)
- [#453](https://github.com/oauth2-proxy/oauth2-proxy/pull/453) Prevent browser caching during auth flow (@johejo)
- [#467](https://github.com/oauth2-proxy/oauth2-proxy/pull/467) Allow OIDC issuer verification to be skipped (@chkohner)
- [#481](https://github.com/oauth2-proxy/oauth2-proxy/pull/481) Update Okta docs (@trevorbox)
- [#474](https://github.com/oauth2-proxy/oauth2-proxy/pull/474) Always log hasMember request error object (@jbielick)
- [#468](https://github.com/oauth2-proxy/oauth2-proxy/pull/468) Implement graceful shutdown and propagate request context (@johejo)
- [#464](https://github.com/oauth2-proxy/oauth2-proxy/pull/464) Migrate to oauth2-proxy/oauth2-proxy (@JoelSpeed)
  - Project renamed from `pusher/oauth2_proxy` to `oauth2-proxy`
  - Move Go import path from `github.com/pusher/oauth2_proxy` to `github.com/oauth2-proxy/oauth2-proxy`
  - Remove Pusher Cloud Team from CODEOWNERS
  - Release images moved to `quay.io/oauth2-proxy/oauth2-proxy`
  - Binaries renamed from `oauth2_proxy` to `oauth2-proxy`
- [#432](https://github.com/oauth2-proxy/oauth2-proxy/pull/432) Update ruby dependencies for documentation (@theobarberbany)
- [#471](https://github.com/oauth2-proxy/oauth2-proxy/pull/471) Add logging in case of invalid redirects (@gargath)
- [#462](https://github.com/oauth2-proxy/oauth2-proxy/pull/462) Allow HTML in banner message (@eritikass)
- [#412](https://github.com/oauth2-proxy/oauth2-proxy/pull/412) Allow multiple cookie domains to be specified (@edahlseng)
- [#413](https://github.com/oauth2-proxy/oauth2-proxy/pull/413) Add -set-basic-auth param to set the Basic Authorization header for upstreams (@morarucostel)
- [#483](https://github.com/oauth2-proxy/oauth2-proxy/pull/483) Warn users when session cookies are split (@JoelSpeed)
- [#488](https://github.com/oauth2-proxy/oauth2-proxy/pull/488) Set-Basic-Auth should default to false (@JoelSpeed)
- [#494](https://github.com/oauth2-proxy/oauth2-proxy/pull/494) Upstream websockets TLS certificate validation now depends on ssl-upstream-insecure-skip-verify (@yaroslavros)
- [#497](https://github.com/oauth2-proxy/oauth2-proxy/pull/497) Restrict access using Github collaborators (@jsclayton)
- [#414](https://github.com/oauth2-proxy/oauth2-proxy/pull/414) Always encrypt sessions regardless of config (@ti-mo)
- [#421](https://github.com/oauth2-proxy/oauth2-proxy/pull/421) Allow logins by usernames even if they do not belong to the specified org and team or collaborators (@yyoshiki41)

# v5.1.1

## Release Highlights

N/A

## Important Notes

- (Security) Fix for [open redirect vulnerability](https://github.com/oauth2-proxy/oauth2-proxy/security/advisories/GHSA-j7px-6hwj-hpjg).
  - A bad actor using encoded whitespace in redirect URIs can redirect a session to another domain

## Breaking Changes

N/A

## Changes since v5.1.0

- [GHSA-j7px-6hwj-hpjg](https://github.com/oauth2-proxy/oauth2-proxy/security/advisories/GHSA-j7px-6hwj-hpjg) Fix Open Redirect Vulnerability with encoded Whitespace characters (@JoelSpeed)

# v5.1.0

## Release Highlights
- Bump to Go 1.14
- Reduced number of Google API requests for group validation
- Support for Redis Cluster
- Support for overriding hosts in hosts file

## Important Notes
- [#335] The session expiry for the OIDC provider is now taken from the Token Response (expires_in) rather than from the id_token (exp)

## Breaking Changes
N/A

## Changes since v5.0.0

- [#450](https://github.com/oauth2-proxy/oauth2-proxy/pull/450) Fix http.Cookie SameSite is not copied (@johejo)
- [#445](https://github.com/oauth2-proxy/oauth2-proxy/pull/445) Expose `acr_values` to all providers (@holyjak)
- [#419](https://github.com/oauth2-proxy/oauth2-proxy/pull/419) Support Go 1.14, upgrade dependencies, upgrade golangci-lint to 1.23.6 (@johejo)
- [#444](https://github.com/oauth2-proxy/oauth2-proxy/pull/444) Support prompt in addition to approval-prompt (@holyjak)
- [#435](https://github.com/oauth2-proxy/oauth2-proxy/pull/435) Fix issue with group validation calling google directory API on every HTTP request (@ericofusco)
- [#400](https://github.com/oauth2-proxy/oauth2-proxy/pull/400) Add `nsswitch.conf` to Docker image to allow hosts file to work (@luketainton)
- [#385](https://github.com/oauth2-proxy/oauth2-proxy/pull/385) Use the `Authorization` header instead of `access_token` for refreshing GitHub Provider sessions (@ibuclaw)
- [#372](https://github.com/oauth2-proxy/oauth2-proxy/pull/372) Allow fallback to secondary verified email address in GitHub provider (@dmnemec)
- [#335](https://github.com/oauth2-proxy/oauth2-proxy/pull/335) OIDC Provider support for empty id_tokens in the access token refresh response (@howzat)
- [#363](https://github.com/oauth2-proxy/oauth2-proxy/pull/363) Extension of Redis Session Store to Support Redis Cluster (@yan-dblinf)
- [#353](https://github.com/oauth2-proxy/oauth2-proxy/pull/353) Fix login page fragment handling after soft reload on Firefox (@ffdybuster)
- [#355](https://github.com/oauth2-proxy/oauth2-proxy/pull/355) Add Client Secret File support for providers that rotate client secret via file system (@pasha-r)
- [#401](https://github.com/oauth2-proxy/oauth2-proxy/pull/401) Give the option to pass email address in the Basic auth header instead of upstream usernames. (@Spindel)
- [#405](https://github.com/oauth2-proxy/oauth2-proxy/pull/405) The `/sign_in` page now honors the `rd` query parameter, fixing the redirect after a successful authentication (@ti-mo)
- [#434](https://github.com/oauth2-proxy/oauth2-proxy/pull/434) Give the option to prefer email address in the username header when using the -pass-user-headers option (@jordancrawfordnz)

# v5.0.0

## Release Highlights
- Disabled CGO (binaries will work regardless og glibc/musl)
- Allow whitelisted redirect ports
- Nextcloud provider support added
- DigitalOcean provider support added

## Important Notes
- (Security) Fix for [open redirect vulnerability](https://github.com/oauth2-proxy/oauth2-proxy/security/advisories/GHSA-qqxw-m5fj-f7gv)..  a bad actor using `/\` in redirect URIs can redirect a session to another domain

## Breaking Changes

- [#321](https://github.com/oauth2-proxy/oauth2-proxy/pull/331) Add reverse proxy boolean flag to control whether headers like `X-Real-Ip` are accepted.
  This defaults to false. **Usage behind a reverse proxy will require this flag to be set to avoid logging the reverse proxy IP address**.

## Changes since v4.1.0

- [#331](https://github.com/oauth2-proxy/oauth2-proxy/pull/331) Add reverse proxy setting (@martin-css)
- [#365](https://github.com/oauth2-proxy/oauth2-proxy/pull/365) Build with CGO=0 (@tomelliff)
- [#339](https://github.com/oauth2-proxy/oauth2-proxy/pull/339) Add configuration for cookie 'SameSite' value. (@pgroudas)
- [#347](https://github.com/oauth2-proxy/oauth2-proxy/pull/347) Update keycloak provider configuration documentation. (@sushiMix)
- [#325](https://github.com/oauth2-proxy/oauth2-proxy/pull/325) dist.sh: use sha256sum (@syscll)
- [#179](https://github.com/oauth2-proxy/oauth2-proxy/pull/179) Add Nextcloud provider (@Ramblurr)
- [#280](https://github.com/oauth2-proxy/oauth2-proxy/pull/280) whitelisted redirect domains: add support for whitelisting specific ports or allowing wildcard ports (@kamaln7)
- [#351](https://github.com/oauth2-proxy/oauth2-proxy/pull/351) Add DigitalOcean Auth provider (@kamaln7)

# v4.1.0

## Release Highlights
- Added Keycloak provider
- Build on Go 1.13
- Upgrade Docker image to use Debian Buster
- Added support for FreeBSD builds
- Added new logo
- Added support for GitHub teams

## Important Notes
N/A

## Breaking Changes
N/A

## Changes since v4.0.0
- [#292](https://github.com/oauth2-proxy/oauth2-proxy/pull/292) Added bash >= 4.0 dependency to configure script (@jmfrank63)
- [#227](https://github.com/oauth2-proxy/oauth2-proxy/pull/227) Add Keycloak provider (@Ofinka)
- [#259](https://github.com/oauth2-proxy/oauth2-proxy/pull/259) Redirect to HTTPS (@jmickey)
- [#273](https://github.com/oauth2-proxy/oauth2-proxy/pull/273) Support Go 1.13 (@dio)
- [#275](https://github.com/oauth2-proxy/oauth2-proxy/pull/275) docker: build from debian buster (@syscll)
- [#258](https://github.com/oauth2-proxy/oauth2-proxy/pull/258) Add IDToken for Azure provider (@leyshon)
  - This PR adds the IDToken into the session for the Azure provider allowing requests to a backend to be identified as a specific user. As a consequence, if you are using a cookie to store the session the cookie will now exceed the 4kb size limit and be split into multiple cookies. This can cause problems when using nginx as a proxy, resulting in no cookie being passed at all. Either increase the proxy_buffer_size in nginx or implement the redis session storage (see https://oauth2-proxy.github.io/oauth2-proxy/configuration#redis-storage)
- [#286](https://github.com/oauth2-proxy/oauth2-proxy/pull/286) Requests.go updated with useful error messages (@biotom)
- [#274](https://github.com/oauth2-proxy/oauth2-proxy/pull/274) Supports many github teams with api pagination support (@toshi-miura, @apratina)
- [#302](https://github.com/oauth2-proxy/oauth2-proxy/pull/302) Rewrite dist script (@syscll)
- [#304](https://github.com/oauth2-proxy/oauth2-proxy/pull/304) Add new Logo! :tada: (@JoelSpeed)
- [#300](https://github.com/oauth2-proxy/oauth2-proxy/pull/300) Added userinfo endpoint (@kbabuadze)
- [#309](https://github.com/oauth2-proxy/oauth2-proxy/pull/309) Added support for custom CA when connecting to Redis cache (@lleszczu)
- [#248](https://github.com/oauth2-proxy/oauth2-proxy/pull/248) Fix issue with X-Auth-Request-Redirect header being ignored (@webnard)
- [#314](https://github.com/oauth2-proxy/oauth2-proxy/pull/314) Add redirect capability to sign_out (@costelmoraru)
- [#265](https://github.com/oauth2-proxy/oauth2-proxy/pull/265) Add upstream with static response (@cgroschupp)
- [#317](https://github.com/oauth2-proxy/oauth2-proxy/pull/317) Add build for FreeBSD (@fnkr)
- [#296](https://github.com/oauth2-proxy/oauth2-proxy/pull/296) Allow to override provider's name for sign-in page (@ffdybuster)

# v4.0.0

## Release Highlights
- Documentation is now on a [microsite](https://oauth2-proxy.github.io/oauth2-proxy/)
- Health check logging can now be disabled for quieter logs
- Authorization Header JWTs can now be verified by the proxy to skip authentication for machine users
- Sessions can now be stored in Redis. This reduces refresh failures and uses smaller cookies (Recommended for those using OIDC refreshing)
- Logging overhaul allows customisable logging formats

## Important Notes
- This release includes a number of breaking changes that will require users to
reconfigure their proxies. Please read the Breaking Changes below thoroughly.

## Breaking Changes

- [#231](https://github.com/oauth2-proxy/oauth2-proxy/pull/231) Rework GitLab provider
  - This PR changes the configuration options for the GitLab provider to use
  a self-hosted instance. You now need to specify a `-oidc-issuer-url` rather than
  explicit `-login-url`, `-redeem-url` and `-validate-url` parameters.
- [#186](https://github.com/oauth2-proxy/oauth2-proxy/pull/186) Make config consistent
  - This PR changes configuration options so that all flags have a config counterpart
  of the same name but with underscores (`_`) in place of hyphens (`-`).
  This change affects the following flags:
  - The `--tls-key` flag is now `--tls-key-file` to be consistent with existing
  file flags and the existing config and environment settings
  - The `--tls-cert` flag is now `--tls-cert-file` to be consistent with existing
  file flags and the existing config and environment settings
  This change affects the following existing configuration options:
  - The `proxy-prefix` option is now `proxy_prefix`.
  This PR changes environment variables so that all flags have an environment
  counterpart of the same name but capitalised, with underscores (`_`) in place
  of hyphens (`-`) and with the prefix `OAUTH2_PROXY_`.
  This change affects the following existing environment variables:
  - The `OAUTH2_SKIP_OIDC_DISCOVERY` environment variable is now `OAUTH2_PROXY_SKIP_OIDC_DISCOVERY`.
  - The `OAUTH2_OIDC_JWKS_URL` environment variable is now `OAUTH2_PROXY_OIDC_JWKS_URL`.
- [#146](https://github.com/oauth2-proxy/oauth2-proxy/pull/146) Use full email address as `User` if the auth response did not contain a `User` field
  - This change modifies the contents of the `X-Forwarded-User` header supplied by the proxy for users where the auth response from the IdP did not contain
    a username.
    In that case, this header used to only contain the local part of the user's email address (e.g. `john.doe` for `john.doe@example.com`) but now contains
    the user's full email address instead.
- [#170](https://github.com/oauth2-proxy/oauth2-proxy/pull/170) Pre-built binary tarballs changed format
  - The pre-built binary tarballs again match the format of the [bitly](https://github.com/bitly/oauth2_proxy) repository, where the unpacked directory
    has the same name as the tarball and the binary is always named `oauth2_proxy`. This was done to restore compatibility with third-party automation
    recipes like https://github.com/jhoblitt/puppet-oauth2_proxy.

## Changes since v3.2.0

- [#234](https://github.com/oauth2-proxy/oauth2-proxy/pull/234) Added option `-ssl-upstream-insecure-skip-validation` to skip validation of upstream SSL certificates (@jansinger)
- [#224](https://github.com/oauth2-proxy/oauth2-proxy/pull/224) Check Google group membership using hasMember to support nested groups and external users (@jpalpant)
- [#231](https://github.com/oauth2-proxy/oauth2-proxy/pull/231) Add optional group membership and email domain checks to the GitLab provider (@Overv)
- [#226](https://github.com/oauth2-proxy/oauth2-proxy/pull/226) Made setting of proxied headers deterministic based on configuration alone (@aeijdenberg)
- [#178](https://github.com/oauth2-proxy/oauth2-proxy/pull/178) Add Silence Ping Logging and Exclude Logging Paths flags (@kskewes)
- [#209](https://github.com/oauth2-proxy/oauth2-proxy/pull/209) Improve docker build caching of layers (@dekimsey)
- [#186](https://github.com/oauth2-proxy/oauth2-proxy/pull/186) Make config consistent (@JoelSpeed)
- [#187](https://github.com/oauth2-proxy/oauth2-proxy/pull/187) Move root packages to pkg folder (@JoelSpeed)
- [#65](https://github.com/oauth2-proxy/oauth2-proxy/pull/65) Improvements to authenticate requests with a JWT bearer token in the `Authorization` header via
  the `-skip-jwt-bearer-token` options. (@brianv0)
  - Additional verifiers can be configured via the `-extra-jwt-issuers` flag if the JWT issuers is either an OpenID provider or has a JWKS URL
  (e.g. `https://example.com/.well-known/jwks.json`).
- [#180](https://github.com/oauth2-proxy/oauth2-proxy/pull/180) Minor refactor of core proxying path (@aeijdenberg).
- [#175](https://github.com/oauth2-proxy/oauth2-proxy/pull/175) Bump go-oidc to v2.0.0 (@aeijdenberg).
  - Includes fix for potential signature checking issue when OIDC discovery is skipped.
- [#155](https://github.com/oauth2-proxy/oauth2-proxy/pull/155) Add RedisSessionStore implementation (@brianv0, @JoelSpeed)
  - Implement flags to configure the redis session store
    - `-session-store-type=redis` Sets the store type to redis
    - `-redis-connection-url` Sets the Redis connection URL
    - `-redis-use-sentinel=true` Enables Redis Sentinel support
    - `-redis-sentinel-master-name` Sets the Sentinel master name, if sentinel is enabled
    - `-redis-sentinel-connection-urls` Defines the Redis Sentinel Connection URLs, if sentinel is enabled
  - Introduces the concept of a session ticket. Tickets are composed of the cookie name, a session ID, and a secret.
  - Redis Sessions are stored encrypted with a per-session secret
  - Added tests for server based session stores
- [#168](https://github.com/oauth2-proxy/oauth2-proxy/pull/168) Drop Go 1.11 support in Travis (@JoelSpeed)
- [#169](https://github.com/oauth2-proxy/oauth2-proxy/pull/169) Update Alpine to 3.9 (@kskewes)
- [#148](https://github.com/oauth2-proxy/oauth2-proxy/pull/148) Implement SessionStore interface within proxy (@JoelSpeed)
- [#147](https://github.com/oauth2-proxy/oauth2-proxy/pull/147) Add SessionStore interfaces and initial implementation (@JoelSpeed)
  - Allows for multiple different session storage implementations including client and server side
  - Adds tests suite for interface to ensure consistency across implementations
  - Refactor some configuration options (around cookies) into packages
- [#114](https://github.com/oauth2-proxy/oauth2-proxy/pull/114), [#154](https://github.com/oauth2-proxy/oauth2-proxy/pull/154) Documentation is now available live at our [docs website](https://oauth2-proxy.github.io/oauth2-proxy/) (@JoelSpeed, @icelynjennings)
- [#146](https://github.com/oauth2-proxy/oauth2-proxy/pull/146) Use full email address as `User` if the auth response did not contain a `User` field (@gargath)
- [#144](https://github.com/oauth2-proxy/oauth2-proxy/pull/144) Use GO 1.12 for ARM builds (@kskewes)
- [#142](https://github.com/oauth2-proxy/oauth2-proxy/pull/142) ARM Docker USER fix (@kskewes)
- [#52](https://github.com/oauth2-proxy/oauth2-proxy/pull/52) Logging Improvements (@MisterWil)
  - Implement flags to configure file logging
    - `-logging-filename` Defines the filename to log to
    - `-logging-max-size` Defines the maximum
    - `-logging-max-age` Defines the maximum age of backups to retain
    - `-logging-max-backups` Defines the maximum number of rollover log files to retain
    - `-logging-compress` Defines if rollover log files should be compressed
    - `-logging-local-time` Defines if logging date and time should be local or UTC
  - Implement two new flags to enable or disable specific logging types
    - `-standard-logging` Enables or disables standard (not request or auth) logging
    - `-auth-logging` Enables or disables auth logging
  - Implement two new flags to customize the logging format
    - `-standard-logging-format` Sets the format for standard logging
    - `-auth-logging-format` Sets the format for auth logging
- [#111](https://github.com/oauth2-proxy/oauth2-proxy/pull/111) Add option for telling where to find a login.gov JWT key file (@timothy-spencer)
- [#170](https://github.com/oauth2-proxy/oauth2-proxy/pull/170) Restore binary tarball contents to be compatible with bitlys original tarballs (@zeha)
- [#185](https://github.com/oauth2-proxy/oauth2-proxy/pull/185) Fix an unsupported protocol scheme error during token validation when using the Azure provider (@jonas)
- [#141](https://github.com/oauth2-proxy/oauth2-proxy/pull/141) Check google group membership based on email address (@bchess)
  - Google Group membership is additionally checked via email address, allowing users outside a GSuite domain to be authorized.
- [#195](https://github.com/oauth2-proxy/oauth2-proxy/pull/195) Add `-banner` flag for overriding the banner line that is displayed (@steakunderscore)
- [#198](https://github.com/oauth2-proxy/oauth2-proxy/pull/198) Switch from gometalinter to golangci-lint (@steakunderscore)
- [#159](https://github.com/oauth2-proxy/oauth2-proxy/pull/159) Add option to skip the OIDC provider verified email check: `--insecure-oidc-allow-unverified-email` (@djfinlay)
- [#210](https://github.com/oauth2-proxy/oauth2-proxy/pull/210) Update base image from Alpine 3.9 to 3.10 (@steakunderscore)
- [#201](https://github.com/oauth2-proxy/oauth2-proxy/pull/201) Add Bitbucket as new OAuth2 provider, accepts email, team and repository permissions to determine authorization (@aledeganopix4d)
  - Implement flags to enable Bitbucket authentication:
    - `-bitbucket-repository` Restrict authorization to users that can access this repository
    - `-bitbucket-team` Restrict authorization to users that are part of this Bitbucket team
- [#211](https://github.com/oauth2-proxy/oauth2-proxy/pull/211) Switch from dep to go modules (@steakunderscore)
- [#145](https://github.com/oauth2-proxy/oauth2-proxy/pull/145) Add support for OIDC UserInfo endpoint email verification (@rtluckie)

# v3.2.0

## Release highlights
- Internal restructure of session state storage to use JSON rather than proprietary scheme
- Added health check options for running on GCP behind a load balancer
- Improved support for protecting websockets
- Added provider for login.gov
- Allow manual configuration of OIDC providers

## Important notes
- Dockerfile user is now non-root, this may break your existing deployment
- In the OIDC provider, when no email is returned, the ID Token subject will be used
instead of returning an error
- GitHub user emails must now be primary and verified before authenticating

## Changes since v3.1.0

- [#96](https://github.com/bitly/oauth2_proxy/pull/96) Check if email is verified on GitHub (@caarlos0)
- [#110](https://github.com/oauth2-proxy/oauth2-proxy/pull/110) Added GCP healthcheck option (@timothy-spencer)
- [#112](https://github.com/oauth2-proxy/oauth2-proxy/pull/112) Improve websocket support (@gyson)
- [#63](https://github.com/oauth2-proxy/oauth2-proxy/pull/63) Use encoding/json for SessionState serialization (@yaegashi)
  - Use JSON to encode session state to be stored in browser cookies
  - Implement legacy decode function to support existing cookies generated by older versions
  - Add detailed table driven tests in session_state_test.go
- [#120](https://github.com/oauth2-proxy/oauth2-proxy/pull/120) Encrypting user/email from cookie (@costelmoraru)
- [#55](https://github.com/oauth2-proxy/oauth2-proxy/pull/55) Added login.gov provider (@timothy-spencer)
- [#55](https://github.com/oauth2-proxy/oauth2-proxy/pull/55) Added environment variables for all config options (@timothy-spencer)
- [#70](https://github.com/oauth2-proxy/oauth2-proxy/pull/70) Fix handling of splitted cookies (@einfachchr)
- [#92](https://github.com/oauth2-proxy/oauth2-proxy/pull/92) Merge websocket proxy feature from openshift/oauth-proxy (@butzist)
- [#57](https://github.com/oauth2-proxy/oauth2-proxy/pull/57) Fall back to using OIDC Subject instead of Email (@aigarius)
- [#85](https://github.com/oauth2-proxy/oauth2-proxy/pull/85) Use non-root user in docker images (@kskewes)
- [#68](https://github.com/oauth2-proxy/oauth2-proxy/pull/68) forward X-Auth-Access-Token header (@davidholsgrove)
- [#41](https://github.com/oauth2-proxy/oauth2-proxy/pull/41) Added option to manually specify OIDC endpoints instead of relying on discovery
- [#83](https://github.com/oauth2-proxy/oauth2-proxy/pull/83) Add `id_token` refresh to Google provider (@leki75)
- [#10](https://github.com/oauth2-proxy/oauth2-proxy/pull/10) fix redirect url param handling (@dt-rush)
- [#122](https://github.com/oauth2-proxy/oauth2-proxy/pull/122) Expose -cookie-path as configuration parameter (@costelmoraru)
- [#124](https://github.com/oauth2-proxy/oauth2-proxy/pull/124) Use Go 1.12 for testing and build environments (@syscll)

# v3.1.0

## Release highlights

- Introduction of ARM releases and and general improvements to Docker builds
- Improvements to OIDC provider allowing pass-through of ID Tokens
- Multiple redirect domains can now be whitelisted
- Streamed responses are now flushed periodically

## Important notes

- If you have been using [#bitly/621](https://github.com/bitly/oauth2_proxy/pull/621)
  and have cookies larger than the 4kb limit,
  the cookie splitting pattern has changed and now uses `_` in place of `-` when
  indexing cookies.
  This will force users to reauthenticate the first time they use `v3.1.0`.
- Streamed responses will now be flushed every 1 second by default.
  Previously streamed responses were flushed only when the buffer was full.
  To retain the old behaviour set `--flush-interval=0`.
  See [#23](https://github.com/oauth2-proxy/oauth2-proxy/pull/23) for further details.

## Changes since v3.0.0

- [#14](https://github.com/oauth2-proxy/oauth2-proxy/pull/14) OIDC ID Token, Authorization Headers, Refreshing and Verification (@joelspeed)
  - Implement `pass-authorization-header` and `set-authorization-header` flags
  - Implement token refreshing in OIDC provider
  - Split cookies larger than 4k limit into multiple cookies
  - Implement token validation in OIDC provider
- [#15](https://github.com/oauth2-proxy/oauth2-proxy/pull/15) WhitelistDomains (@joelspeed)
  - Add `--whitelist-domain` flag to allow redirection to approved domains after OAuth flow
- [#21](https://github.com/oauth2-proxy/oauth2-proxy/pull/21) Docker Improvement (@yaegashi)
  - Move Docker base image from debian to alpine
  - Install ca-certificates in docker image
- [#23](https://github.com/oauth2-proxy/oauth2-proxy/pull/23) Flushed streaming responses
  - Long-running upstream responses will get flushed every <timeperiod> (1 second by default)
- [#24](https://github.com/oauth2-proxy/oauth2-proxy/pull/24) Redirect fix (@agentgonzo)
  - After a successful login, you will be redirected to your original URL rather than /
- [#35](https://github.com/oauth2-proxy/oauth2-proxy/pull/35) arm and arm64 binary releases (@kskewes)
  - Add armv6 and arm64 to Makefile `release` target
- [#37](https://github.com/oauth2-proxy/oauth2-proxy/pull/37) cross build arm and arm64 docker images (@kskewes)

# v3.0.0

Adoption of OAuth2_Proxy by Pusher.
Project was hard forked and tidied however no logical changes have occurred since
v2.2 as released by Bitly.

## Changes since v2.2:

- [#7](https://github.com/oauth2-proxy/oauth2-proxy/pull/7) Migration to Pusher (@joelspeed)
  - Move automated build to debian base image
  - Add Makefile
    - Update CI to run `make test`
    - Update Dockerfile to use `make clean oauth2_proxy`
    - Update `VERSION` parameter to be set by `ldflags` from Git Status
    - Remove lint and test scripts
  - Remove Go v1.8.x from Travis CI testing
  - Add CODEOWNERS file
  - Add CONTRIBUTING guide
  - Add Issue and Pull Request templates
  - Add Dockerfile
  - Fix fsnotify import
  - Update README to reflect new repository ownership
  - Update CI scripts to separate linting and testing
    - Now using `gometalinter` for linting
  - Move Go import path from `github.com/bitly/oauth2_proxy` to `github.com/pusher/oauth2_proxy`
  - Repository forked on 27/11/18
    - README updated to include note that this repository is forked
    - CHANGLOG created to track changes to repository from original fork<|MERGE_RESOLUTION|>--- conflicted
+++ resolved
@@ -12,16 +12,13 @@
 ## Breaking Changes
 
 - [#722](https://github.com/oauth2-proxy/oauth2-proxy/pull/722) When a Redis session store is configured, OAuth2-Proxy will fail to start up unless connection and health checks to Redis pass
-<<<<<<< HEAD
 - [#800](https://github.com/oauth2-proxy/oauth2-proxy/pull/800) Fix import path for v7. The import path has changed to support the go get installation.
   - You can now `go get github.com/oauth2-proxy/oauth2-proxy/v7` to get the latest `v7` version of OAuth2 Proxy
   - Import paths for package are now under `v7`, eg `github.com/oauth2-proxy/oauth2-proxy/v7/pkg/<module>`
-=======
 - [#753](https://github.com/oauth2-proxy/oauth2-proxy/pull/753) A bug in the Azure provider prevented it from properly passing the configured protected `--resource`
   via the login url. If this option was used in the past, behavior will change with this release as it will
   affect the tokens returned by Azure. In the past, the tokens were always for `https://graph.microsoft.com` (the default)
   and will now be for the configured resource (if it exists, otherwise it will run into errors)
->>>>>>> 7c447979
 
 ## Changes since v6.1.1
 
