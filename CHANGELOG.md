# Vx.x.x (Pre-release)

## Release Hightlights

## Important Notes
- [#335] The session expiry for the OIDC provider is now taken from the Token Response (expires_in) rather than from the id_token (exp) 

## Breaking Changes

## Changes since v5.0.0

- [#400](https://github.com/pusher/oauth2_proxy/pull/400) Add `nsswitch.conf` to Docker image to allow hosts file to work (@luketainton)
- [#385](https://github.com/pusher/oauth2_proxy/pull/385) Use the `Authorization` header instead of `access_token` for refreshing GitHub Provider sessions (@ibuclaw)
- [#372](https://github.com/pusher/oauth2_proxy/pull/372) Allow fallback to secondary verified email address in GitHub provider (@dmnemec)
- [#335](https://github.com/pusher/oauth2_proxy/pull/335) OIDC Provider support for empty id_tokens in the access token refresh response (@howzat)
- [#363](https://github.com/pusher/oauth2_proxy/pull/363) Extension of Redis Session Store to Support Redis Cluster (@yan-dblinf)
- [#353](https://github.com/pusher/oauth2_proxy/pull/353) Fix login page fragment handling after soft reload on Firefox (@ffdybuster)
- [#355](https://github.com/pusher/oauth2_proxy/pull/355) Add Client Secret File support for providers that rotate client secret via file system (@pasha-r)

# v5.0.0

## Release Hightlights
- Disabled CGO (binaries will work regardless og glibc/musl)
- Allow whitelisted redirect ports
- Nextcloud provider support added
- DigitalOcean provider support added

## Important Notes
- (Security) Fix for [open redirect vulnerability](https://github.com/pusher/oauth2_proxy/security/advisories/GHSA-qqxw-m5fj-f7gv)..  a bad actor using `/\` in redirect URIs can redirect a session to another domain

## Breaking Changes

- [#321](https://github.com/pusher/oauth2_proxy/pull/331) Add reverse proxy boolean flag to control whether headers like `X-Real-Ip` are accepted.
  This defaults to false. **Usage behind a reverse proxy will require this flag to be set to avoid logging the reverse proxy IP address**.

## Changes since v4.1.0

- [#331](https://github.com/pusher/oauth2_proxy/pull/331) Add reverse proxy setting (@martin-css)
- [#365](https://github.com/pusher/oauth2_proxy/pull/365) Build with CGO=0 (@tomelliff)
- [#339](https://github.com/pusher/oauth2_proxy/pull/339) Add configuration for cookie 'SameSite' value. (@pgroudas)
- [#347](https://github.com/pusher/oauth2_proxy/pull/347) Update keycloak provider configuration documentation. (@sushiMix)
- [#325](https://github.com/pusher/oauth2_proxy/pull/325) dist.sh: use sha256sum (@syscll)
- [#179](https://github.com/pusher/oauth2_proxy/pull/179) Add Nextcloud provider (@Ramblurr)
- [#280](https://github.com/pusher/oauth2_proxy/pull/280) whitelisted redirect domains: add support for whitelisting specific ports or allowing wildcard ports (@kamaln7)
- [#351](https://github.com/pusher/oauth2_proxy/pull/351) Add DigitalOcean Auth provider (@kamaln7)

# v4.1.0

## Release Highlights
- Added Keycloak provider
- Build on Go 1.13
- Upgrade Docker image to use Debian Buster
- Added support for FreeBSD builds
- Added new logo
- Added support for GitHub teams

## Important Notes
N/A

## Breaking Changes
N/A

## Changes since v4.0.0
- [#292](https://github.com/pusher/oauth2_proxy/pull/292) Added bash >= 4.0 dependency to configure script (@jmfrank63)
- [#227](https://github.com/pusher/oauth2_proxy/pull/227) Add Keycloak provider (@Ofinka)
- [#259](https://github.com/pusher/oauth2_proxy/pull/259) Redirect to HTTPS (@jmickey)
- [#273](https://github.com/pusher/oauth2_proxy/pull/273) Support Go 1.13 (@dio)
- [#275](https://github.com/pusher/oauth2_proxy/pull/275) docker: build from debian buster (@syscll)
- [#258](https://github.com/pusher/oauth2_proxy/pull/258) Add IDToken for Azure provider (@leyshon)
  - This PR adds the IDToken into the session for the Azure provider allowing requests to a backend to be identified as a specific user. As a consequence, if you are using a cookie to store the session the cookie will now exceed the 4kb size limit and be split into multiple cookies. This can cause problems when using nginx as a proxy, resulting in no cookie being passed at all. Either increase the proxy_buffer_size in nginx or implement the redis session storage (see https://pusher.github.io/oauth2_proxy/configuration#redis-storage)
- [#286](https://github.com/pusher/oauth2_proxy/pull/286) Requests.go updated with useful error messages (@biotom)
- [#274](https://github.com/pusher/oauth2_proxy/pull/274) Supports many github teams with api pagination support (@toshi-miura, @apratina)
- [#302](https://github.com/pusher/oauth2_proxy/pull/302) Rewrite dist script (@syscll)
- [#304](https://github.com/pusher/oauth2_proxy/pull/304) Add new Logo! :tada: (@JoelSpeed)
- [#300](https://github.com/pusher/oauth2_proxy/pull/300) Added userinfo endpoint (@kbabuadze)
- [#309](https://github.com/pusher/oauth2_proxy/pull/309) Added support for custom CA when connecting to Redis cache (@lleszczu)
- [#248](https://github.com/pusher/oauth2_proxy/pull/248) Fix issue with X-Auth-Request-Redirect header being ignored (@webnard)
- [#314](https://github.com/pusher/oauth2_proxy/pull/314) Add redirect capability to sign_out (@costelmoraru)
<<<<<<< HEAD
=======
- [#265](https://github.com/pusher/oauth2_proxy/pull/265) Add upstream with static response (@cgroschupp)
- [#317](https://github.com/pusher/oauth2_proxy/pull/317) Add build for FreeBSD (@fnkr)
- [#296](https://github.com/pusher/oauth2_proxy/pull/296) Allow to override provider's name for sign-in page (@ffdybuster)
>>>>>>> 4f553bcf

# v4.0.0

## Release Highlights
- Documentation is now on a [microsite](https://pusher.github.io/oauth2_proxy/)
- Health check logging can now be disabled for quieter logs
- Authorization Header JWTs can now be verified by the proxy to skip authentication for machine users
- Sessions can now be stored in Redis. This reduces refresh failures and uses smaller cookies (Recommended for those using OIDC refreshing)
- Logging overhaul allows customisable logging formats

## Important Notes
- This release includes a number of breaking changes that will require users to
reconfigure their proxies. Please read the Breaking Changes below thoroughly.

## Breaking Changes

- [#231](https://github.com/pusher/oauth2_proxy/pull/231) Rework GitLab provider
  - This PR changes the configuration options for the GitLab provider to use
  a self-hosted instance. You now need to specify a `-oidc-issuer-url` rather than
  explicit `-login-url`, `-redeem-url` and `-validate-url` parameters.
- [#186](https://github.com/pusher/oauth2_proxy/pull/186) Make config consistent
  - This PR changes configuration options so that all flags have a config counterpart
  of the same name but with underscores (`_`) in place of hyphens (`-`).
  This change affects the following flags:
  - The `--tls-key` flag is now `--tls-key-file` to be consistent with existing
  file flags and the existing config and environment settings
  - The `--tls-cert` flag is now `--tls-cert-file` to be consistent with existing
  file flags and the existing config and environment settings
  This change affects the following existing configuration options:
  - The `proxy-prefix` option is now `proxy_prefix`.
  This PR changes environment variables so that all flags have an environment
  counterpart of the same name but capitalised, with underscores (`_`) in place
  of hyphens (`-`) and with the prefix `OAUTH2_PROXY_`.
  This change affects the following existing environment variables:
  - The `OAUTH2_SKIP_OIDC_DISCOVERY` environment variable is now `OAUTH2_PROXY_SKIP_OIDC_DISCOVERY`.
  - The `OAUTH2_OIDC_JWKS_URL` environment variable is now `OAUTH2_PROXY_OIDC_JWKS_URL`.
- [#146](https://github.com/pusher/oauth2_proxy/pull/146) Use full email address as `User` if the auth response did not contain a `User` field
  - This change modifies the contents of the `X-Forwarded-User` header supplied by the proxy for users where the auth response from the IdP did not contain
    a username.
    In that case, this header used to only contain the local part of the user's email address (e.g. `john.doe` for `john.doe@example.com`) but now contains
    the user's full email address instead.
- [#170](https://github.com/pusher/oauth2_proxy/pull/170) Pre-built binary tarballs changed format
  - The pre-built binary tarballs again match the format of the [bitly](https://github.com/bitly/oauth2_proxy) repository, where the unpacked directory
    has the same name as the tarball and the binary is always named `oauth2_proxy`. This was done to restore compatibility with third-party automation
    recipes like https://github.com/jhoblitt/puppet-oauth2_proxy.

## Changes since v3.2.0

- [#234](https://github.com/pusher/oauth2_proxy/pull/234) Added option `-ssl-upstream-insecure-skip-validation` to skip validation of upstream SSL certificates (@jansinger)
- [#224](https://github.com/pusher/oauth2_proxy/pull/224) Check Google group membership using hasMember to support nested groups and external users (@jpalpant)
- [#231](https://github.com/pusher/oauth2_proxy/pull/231) Add optional group membership and email domain checks to the GitLab provider (@Overv)
- [#226](https://github.com/pusher/oauth2_proxy/pull/226) Made setting of proxied headers deterministic based on configuration alone (@aeijdenberg)
- [#178](https://github.com/pusher/oauth2_proxy/pull/178) Add Silence Ping Logging and Exclude Logging Paths flags (@kskewes)
- [#209](https://github.com/pusher/oauth2_proxy/pull/209) Improve docker build caching of layers (@dekimsey)
- [#186](https://github.com/pusher/oauth2_proxy/pull/186) Make config consistent (@JoelSpeed)
- [#187](https://github.com/pusher/oauth2_proxy/pull/187) Move root packages to pkg folder (@JoelSpeed)
- [#65](https://github.com/pusher/oauth2_proxy/pull/65) Improvements to authenticate requests with a JWT bearer token in the `Authorization` header via
  the `-skip-jwt-bearer-token` options. (@brianv0)
  - Additional verifiers can be configured via the `-extra-jwt-issuers` flag if the JWT issuers is either an OpenID provider or has a JWKS URL
  (e.g. `https://example.com/.well-known/jwks.json`).
- [#180](https://github.com/pusher/oauth2_proxy/pull/180) Minor refactor of core proxying path (@aeijdenberg).
- [#175](https://github.com/pusher/oauth2_proxy/pull/175) Bump go-oidc to v2.0.0 (@aeijdenberg).
  - Includes fix for potential signature checking issue when OIDC discovery is skipped.
- [#155](https://github.com/pusher/oauth2_proxy/pull/155) Add RedisSessionStore implementation (@brianv0, @JoelSpeed)
  - Implement flags to configure the redis session store
    - `-session-store-type=redis` Sets the store type to redis
    - `-redis-connection-url` Sets the Redis connection URL
    - `-redis-use-sentinel=true` Enables Redis Sentinel support
    - `-redis-sentinel-master-name` Sets the Sentinel master name, if sentinel is enabled
    - `-redis-sentinel-connection-urls` Defines the Redis Sentinel Connection URLs, if sentinel is enabled
  - Introduces the concept of a session ticket. Tickets are composed of the cookie name, a session ID, and a secret.
  - Redis Sessions are stored encrypted with a per-session secret
  - Added tests for server based session stores
- [#168](https://github.com/pusher/oauth2_proxy/pull/168) Drop Go 1.11 support in Travis (@JoelSpeed)
- [#169](https://github.com/pusher/oauth2_proxy/pull/169) Update Alpine to 3.9 (@kskewes)
- [#148](https://github.com/pusher/oauth2_proxy/pull/148) Implement SessionStore interface within proxy (@JoelSpeed)
- [#147](https://github.com/pusher/oauth2_proxy/pull/147) Add SessionStore interfaces and initial implementation (@JoelSpeed)
  - Allows for multiple different session storage implementations including client and server side
  - Adds tests suite for interface to ensure consistency across implementations
  - Refactor some configuration options (around cookies) into packages
- [#114](https://github.com/pusher/oauth2_proxy/pull/114), [#154](https://github.com/pusher/oauth2_proxy/pull/154) Documentation is now available live at our [docs website](https://pusher.github.io/oauth2_proxy/) (@JoelSpeed, @icelynjennings)
- [#146](https://github.com/pusher/oauth2_proxy/pull/146) Use full email address as `User` if the auth response did not contain a `User` field (@gargath)
- [#144](https://github.com/pusher/oauth2_proxy/pull/144) Use GO 1.12 for ARM builds (@kskewes)
- [#142](https://github.com/pusher/oauth2_proxy/pull/142) ARM Docker USER fix (@kskewes)
- [#52](https://github.com/pusher/oauth2_proxy/pull/52) Logging Improvements (@MisterWil)
  - Implement flags to configure file logging
    - `-logging-filename` Defines the filename to log to
    - `-logging-max-size` Defines the maximum
    - `-logging-max-age` Defines the maximum age of backups to retain
    - `-logging-max-backups` Defines the maximum number of rollover log files to retain
    - `-logging-compress` Defines if rollover log files should be compressed
    - `-logging-local-time` Defines if logging date and time should be local or UTC
  - Implement two new flags to enable or disable specific logging types
    - `-standard-logging` Enables or disables standard (not request or auth) logging
    - `-auth-logging` Enables or disables auth logging
  - Implement two new flags to customize the logging format
    - `-standard-logging-format` Sets the format for standard logging
    - `-auth-logging-format` Sets the format for auth logging
- [#111](https://github.com/pusher/oauth2_proxy/pull/111) Add option for telling where to find a login.gov JWT key file (@timothy-spencer)
- [#170](https://github.com/pusher/oauth2_proxy/pull/170) Restore binary tarball contents to be compatible with bitlys original tarballs (@zeha)
- [#185](https://github.com/pusher/oauth2_proxy/pull/185) Fix an unsupported protocol scheme error during token validation when using the Azure provider (@jonas)
- [#141](https://github.com/pusher/oauth2_proxy/pull/141) Check google group membership based on email address (@bchess)
  - Google Group membership is additionally checked via email address, allowing users outside a GSuite domain to be authorized.
- [#195](https://github.com/pusher/oauth2_proxy/pull/195) Add `-banner` flag for overriding the banner line that is displayed (@steakunderscore)
- [#198](https://github.com/pusher/oauth2_proxy/pull/198) Switch from gometalinter to golangci-lint (@steakunderscore)
- [#159](https://github.com/pusher/oauth2_proxy/pull/159) Add option to skip the OIDC provider verified email check: `--insecure-oidc-allow-unverified-email` (@djfinlay)
- [#210](https://github.com/pusher/oauth2_proxy/pull/210) Update base image from Alpine 3.9 to 3.10 (@steakunderscore)
- [#201](https://github.com/pusher/oauth2_proxy/pull/201) Add Bitbucket as new OAuth2 provider, accepts email, team and repository permissions to determine authorization (@aledeganopix4d)
  - Implement flags to enable Bitbucket authentication:
    - `-bitbucket-repository` Restrict authorization to users that can access this repository
    - `-bitbucket-team` Restrict authorization to users that are part of this Bitbucket team
- [#211](https://github.com/pusher/oauth2_proxy/pull/211) Switch from dep to go modules (@steakunderscore)
- [#145](https://github.com/pusher/oauth2_proxy/pull/145) Add support for OIDC UserInfo endpoint email verification (@rtluckie)

# v3.2.0

## Release highlights
- Internal restructure of session state storage to use JSON rather than proprietary scheme
- Added health check options for running on GCP behind a load balancer
- Improved support for protecting websockets
- Added provider for login.gov
- Allow manual configuration of OIDC providers

## Important notes
- Dockerfile user is now non-root, this may break your existing deployment
- In the OIDC provider, when no email is returned, the ID Token subject will be used
instead of returning an error
- GitHub user emails must now be primary and verified before authenticating

## Changes since v3.1.0

- [#96](https://github.com/bitly/oauth2_proxy/pull/96) Check if email is verified on GitHub (@caarlos0)
- [#110](https://github.com/pusher/oauth2_proxy/pull/110) Added GCP healthcheck option (@timothy-spencer)
- [#112](https://github.com/pusher/oauth2_proxy/pull/112) Improve websocket support (@gyson)
- [#63](https://github.com/pusher/oauth2_proxy/pull/63) Use encoding/json for SessionState serialization (@yaegashi)
  - Use JSON to encode session state to be stored in browser cookies
  - Implement legacy decode function to support existing cookies generated by older versions
  - Add detailed table driven tests in session_state_test.go
- [#120](https://github.com/pusher/oauth2_proxy/pull/120) Encrypting user/email from cookie (@costelmoraru)
- [#55](https://github.com/pusher/oauth2_proxy/pull/55) Added login.gov provider (@timothy-spencer)
- [#55](https://github.com/pusher/oauth2_proxy/pull/55) Added environment variables for all config options (@timothy-spencer)
- [#70](https://github.com/pusher/oauth2_proxy/pull/70) Fix handling of splitted cookies (@einfachchr)
- [#92](https://github.com/pusher/oauth2_proxy/pull/92) Merge websocket proxy feature from openshift/oauth-proxy (@butzist)
- [#57](https://github.com/pusher/oauth2_proxy/pull/57) Fall back to using OIDC Subject instead of Email (@aigarius)
- [#85](https://github.com/pusher/oauth2_proxy/pull/85) Use non-root user in docker images (@kskewes)
- [#68](https://github.com/pusher/oauth2_proxy/pull/68) forward X-Auth-Access-Token header (@davidholsgrove)
- [#41](https://github.com/pusher/oauth2_proxy/pull/41) Added option to manually specify OIDC endpoints instead of relying on discovery
- [#83](https://github.com/pusher/oauth2_proxy/pull/83) Add `id_token` refresh to Google provider (@leki75)
- [#10](https://github.com/pusher/oauth2_proxy/pull/10) fix redirect url param handling (@dt-rush)
- [#122](https://github.com/pusher/oauth2_proxy/pull/122) Expose -cookie-path as configuration parameter (@costelmoraru)
- [#124](https://github.com/pusher/oauth2_proxy/pull/124) Use Go 1.12 for testing and build environments (@syscll)

# v3.1.0

## Release highlights

- Introduction of ARM releases and and general improvements to Docker builds
- Improvements to OIDC provider allowing pass-through of ID Tokens
- Multiple redirect domains can now be whitelisted
- Streamed responses are now flushed periodically

## Important notes

- If you have been using [#bitly/621](https://github.com/bitly/oauth2_proxy/pull/621)
  and have cookies larger than the 4kb limit,
  the cookie splitting pattern has changed and now uses `_` in place of `-` when
  indexing cookies.
  This will force users to reauthenticate the first time they use `v3.1.0`.
- Streamed responses will now be flushed every 1 second by default.
  Previously streamed responses were flushed only when the buffer was full.
  To retain the old behaviour set `--flush-interval=0`.
  See [#23](https://github.com/pusher/oauth2_proxy/pull/23) for further details.

## Changes since v3.0.0

- [#14](https://github.com/pusher/oauth2_proxy/pull/14) OIDC ID Token, Authorization Headers, Refreshing and Verification (@joelspeed)
  - Implement `pass-authorization-header` and `set-authorization-header` flags
  - Implement token refreshing in OIDC provider
  - Split cookies larger than 4k limit into multiple cookies
  - Implement token validation in OIDC provider
- [#15](https://github.com/pusher/oauth2_proxy/pull/15) WhitelistDomains (@joelspeed)
  - Add `--whitelist-domain` flag to allow redirection to approved domains after OAuth flow
- [#21](https://github.com/pusher/oauth2_proxy/pull/21) Docker Improvement (@yaegashi)
  - Move Docker base image from debian to alpine
  - Install ca-certificates in docker image
- [#23](https://github.com/pusher/oauth2_proxy/pull/23) Flushed streaming responses
  - Long-running upstream responses will get flushed every <timeperiod> (1 second by default)
- [#24](https://github.com/pusher/oauth2_proxy/pull/24) Redirect fix (@agentgonzo)
  - After a successful login, you will be redirected to your original URL rather than /
- [#35](https://github.com/pusher/oauth2_proxy/pull/35) arm and arm64 binary releases (@kskewes)
  - Add armv6 and arm64 to Makefile `release` target
- [#37](https://github.com/pusher/oauth2_proxy/pull/37) cross build arm and arm64 docker images (@kskewes)

# v3.0.0

Adoption of OAuth2_Proxy by Pusher.
Project was hard forked and tidied however no logical changes have occurred since
v2.2 as released by Bitly.

## Changes since v2.2:

- [#7](https://github.com/pusher/oauth2_proxy/pull/7) Migration to Pusher (@joelspeed)
  - Move automated build to debian base image
  - Add Makefile
    - Update CI to run `make test`
    - Update Dockerfile to use `make clean oauth2_proxy`
    - Update `VERSION` parameter to be set by `ldflags` from Git Status
    - Remove lint and test scripts
  - Remove Go v1.8.x from Travis CI testing
  - Add CODEOWNERS file
  - Add CONTRIBUTING guide
  - Add Issue and Pull Request templates
  - Add Dockerfile
  - Fix fsnotify import
  - Update README to reflect new repository ownership
  - Update CI scripts to separate linting and testing
    - Now using `gometalinter` for linting
  - Move Go import path from `github.com/bitly/oauth2_proxy` to `github.com/pusher/oauth2_proxy`
  - Repository forked on 27/11/18
    - README updated to include note that this repository is forked
    - CHANGLOG created to track changes to repository from original fork<|MERGE_RESOLUTION|>--- conflicted
+++ resolved
@@ -3,7 +3,7 @@
 ## Release Hightlights
 
 ## Important Notes
-- [#335] The session expiry for the OIDC provider is now taken from the Token Response (expires_in) rather than from the id_token (exp) 
+- [#335] The session expiry for the OIDC provider is now taken from the Token Response (expires_in) rather than from the id_token (exp)
 
 ## Breaking Changes
 
@@ -76,12 +76,9 @@
 - [#309](https://github.com/pusher/oauth2_proxy/pull/309) Added support for custom CA when connecting to Redis cache (@lleszczu)
 - [#248](https://github.com/pusher/oauth2_proxy/pull/248) Fix issue with X-Auth-Request-Redirect header being ignored (@webnard)
 - [#314](https://github.com/pusher/oauth2_proxy/pull/314) Add redirect capability to sign_out (@costelmoraru)
-<<<<<<< HEAD
-=======
 - [#265](https://github.com/pusher/oauth2_proxy/pull/265) Add upstream with static response (@cgroschupp)
 - [#317](https://github.com/pusher/oauth2_proxy/pull/317) Add build for FreeBSD (@fnkr)
 - [#296](https://github.com/pusher/oauth2_proxy/pull/296) Allow to override provider's name for sign-in page (@ffdybuster)
->>>>>>> 4f553bcf
 
 # v4.0.0
 
