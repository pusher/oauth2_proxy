# Vx.x.x (Pre-release)

## Breaking Changes

- [#146](https://github.com/pusher/oauth2_proxy/pull/146) Use full email address as `User` if the auth response did not contain a `User` field (@gargath)
  - This change modifies the contents of the `X-Forwarded-User` header supplied by the proxy for users where the auth response from the IdP did not contain
    a username.
    In that case, this header used to only contain the local part of the user's email address (e.g. `john.doe` for `john.doe@example.com`) but now contains
    the user's full email address instead.
<<<<<<< HEAD
- [#137](https://github.com/pusher/oauth2_proxy/pull/137) When using gitlab provider, the `validate-url` has to point the the `api/v4` endpoint instead of the `api/v4/user` endpoint*

## Changes since v3.2.0

- [#137](https://github.com/pusher/oauth2_proxy/pull/137) Add support for `email-domain` to gitlab provider (also searches additional emails)
- [#137](https://github.com/pusher/oauth2_proxy/pull/137) Add option `gitlab-group`, to only authorize users of a certain gitlab group
- [#114](https://github.com/pusher/oauth2_proxy/pull/114), [#154](https://github.com/pusher/oauth2_proxy/pull/154) Documentation is now available live at our [docs website](https://pusher.github.io/oauth2_proxy/) (@JoelSpeed, @icelynjennings) 
=======
- [#170](https://github.com/pusher/oauth2_proxy/pull/170) Pre-built binary tarballs changed format
  - The pre-built binary tarballs again match the format of the [bitly](https://github.com/bitly/oauth2_proxy) repository, where the unpacked directory
    has the same name as the tarball and the binary is always named `oauth2_proxy`. This was done to restore compatibility with third-party automation
    recipes like https://github.com/jhoblitt/puppet-oauth2_proxy.

## Changes since v3.2.0

- [#180](https://github.com/pusher/outh2_proxy/pull/180) Minor refactor of core proxying path (@aeijdenberg).
- [#175](https://github.com/pusher/outh2_proxy/pull/175) Bump go-oidc to v2.0.0 (@aeijdenberg).
  - Includes fix for potential signature checking issue when OIDC discovery is skipped.
- [#155](https://github.com/pusher/outh2_proxy/pull/155) Add RedisSessionStore implementation (@brianv0, @JoelSpeed)
  - Implement flags to configure the redis session store
    - `-session-store-type=redis` Sets the store type to redis
    - `-redis-connection-url` Sets the Redis connection URL
    - `-redis-use-sentinel=true` Enables Redis Sentinel support
    - `-redis-sentinel-master-name` Sets the Sentinel master name, if sentinel is enabled
    - `-redis-sentinel-connection-urls` Defines the Redis Sentinel Connection URLs, if sentinel is enabled
  - Introduces the concept of a session ticket. Tickets are composed of the cookie name, a session ID, and a secret.
  - Redis Sessions are stored encrypted with a per-session secret 
  - Added tests for server based session stores
- [#168](https://github.com/pusher/outh2_proxy/pull/168) Drop Go 1.11 support in Travis (@JoelSpeed)
- [#169](https://github.com/pusher/outh2_proxy/pull/169) Update Alpine to 3.9 (@kskewes)
- [#148](https://github.com/pusher/outh2_proxy/pull/148) Implement SessionStore interface within proxy (@JoelSpeed)
- [#147](https://github.com/pusher/outh2_proxy/pull/147) Add SessionStore interfaces and initial implementation (@JoelSpeed)
  - Allows for multiple different session storage implementations including client and server side
  - Adds tests suite for interface to ensure consistency across implementations
  - Refactor some configuration options (around cookies) into packages
- [#114](https://github.com/pusher/oauth2_proxy/pull/114), [#154](https://github.com/pusher/oauth2_proxy/pull/154) Documentation is now available live at our [docs website](https://pusher.github.io/oauth2_proxy/) (@JoelSpeed, @icelynjennings)
>>>>>>> 0af18d6d
- [#146](https://github.com/pusher/oauth2_proxy/pull/146) Use full email address as `User` if the auth response did not contain a `User` field (@gargath)
- [#144](https://github.com/pusher/oauth2_proxy/pull/144) Use GO 1.12 for ARM builds (@kskewes)
- [#142](https://github.com/pusher/oauth2_proxy/pull/142) ARM Docker USER fix (@kskewes)
- [#52](https://github.com/pusher/oauth2_proxy/pull/52) Logging Improvements (@MisterWil)
  - Implement flags to configure file logging
    - `-logging-filename` Defines the filename to log to
    - `-logging-max-size` Defines the maximum
    - `-logging-max-age` Defines the maximum age of backups to retain
    - `-logging-max-backups` Defines the maximum number of rollover log files to retain
    - `-logging-compress` Defines if rollover log files should be compressed
    - `-logging-local-time` Defines if logging date and time should be local or UTC
  - Implement two new flags to enable or disable specific logging types
    - `-standard-logging` Enables or disables standard (not request or auth) logging
    - `-auth-logging` Enables or disables auth logging
  - Implement two new flags to customize the logging format
    - `-standard-logging-format` Sets the format for standard logging
    - `-auth-logging-format` Sets the format for auth logging

- [#111](https://github.com/pusher/oauth2_proxy/pull/111) Add option for telling where to find a login.gov JWT key file (@timothy-spencer)
- [#170](https://github.com/pusher/oauth2_proxy/pull/170) Restore binary tarball contents to be compatible with bitlys original tarballs (@zeha)
- [#185](https://github.com/pusher/oauth2_proxy/pull/185) Fix an unsupported protocol scheme error during token validation when using the Azure provider (@jonas)

- [#141](https://github.com/pusher/oauth2_proxy/pull/141) Check google group membership based on email address (@bchess)
  - Google Group membership is additionally checked via email address, allowing users outside a GSuite domain to be authorized.

# v3.2.0

## Release highlights
- Internal restructure of session state storage to use JSON rather than proprietary scheme
- Added health check options for running on GCP behind a load balancer
- Improved support for protecting websockets
- Added provider for login.gov
- Allow manual configuration of OIDC providers

## Important notes
- Dockerfile user is now non-root, this may break your existing deployment
- In the OIDC provider, when no email is returned, the ID Token subject will be used
instead of returning an error
- GitHub user emails must now be primary and verified before authenticating

## Changes since v3.1.0

- [#96](https://github.com/bitly/oauth2_proxy/pull/96) Check if email is verified on GitHub (@caarlos0)
- [#110](https://github.com/pusher/oauth2_proxy/pull/110) Added GCP healthcheck option (@timothy-spencer)
- [#112](https://github.com/pusher/oauth2_proxy/pull/112) Improve websocket support (@gyson)
- [#63](https://github.com/pusher/oauth2_proxy/pull/63) Use encoding/json for SessionState serialization (@yaegashi)
  - Use JSON to encode session state to be stored in browser cookies
  - Implement legacy decode function to support existing cookies generated by older versions
  - Add detailed table driven tests in session_state_test.go
- [#120](https://github.com/pusher/oauth2_proxy/pull/120) Encrypting user/email from cookie (@costelmoraru)
- [#55](https://github.com/pusher/oauth2_proxy/pull/55) Added login.gov provider (@timothy-spencer)
- [#55](https://github.com/pusher/oauth2_proxy/pull/55) Added environment variables for all config options (@timothy-spencer)
- [#70](https://github.com/pusher/oauth2_proxy/pull/70) Fix handling of splitted cookies (@einfachchr)
- [#92](https://github.com/pusher/oauth2_proxy/pull/92) Merge websocket proxy feature from openshift/oauth-proxy (@butzist)
- [#57](https://github.com/pusher/oauth2_proxy/pull/57) Fall back to using OIDC Subject instead of Email (@aigarius)
- [#85](https://github.com/pusher/oauth2_proxy/pull/85) Use non-root user in docker images (@kskewes)
- [#68](https://github.com/pusher/oauth2_proxy/pull/68) forward X-Auth-Access-Token header (@davidholsgrove)
- [#41](https://github.com/pusher/oauth2_proxy/pull/41) Added option to manually specify OIDC endpoints instead of relying on discovery
- [#83](https://github.com/pusher/oauth2_proxy/pull/83) Add `id_token` refresh to Google provider (@leki75)
- [#10](https://github.com/pusher/oauth2_proxy/pull/10) fix redirect url param handling (@dt-rush)
- [#122](https://github.com/pusher/oauth2_proxy/pull/122) Expose -cookie-path as configuration parameter (@costelmoraru)
- [#124](https://github.com/pusher/oauth2_proxy/pull/124) Use Go 1.12 for testing and build environments (@syscll)

# v3.1.0

## Release highlights

- Introduction of ARM releases and and general improvements to Docker builds
- Improvements to OIDC provider allowing pass-through of ID Tokens
- Multiple redirect domains can now be whitelisted
- Streamed responses are now flushed periodically

## Important notes

- If you have been using [#bitly/621](https://github.com/bitly/oauth2_proxy/pull/621)
  and have cookies larger than the 4kb limit,
  the cookie splitting pattern has changed and now uses `_` in place of `-` when
  indexing cookies.
  This will force users to reauthenticate the first time they use `v3.1.0`.
- Streamed responses will now be flushed every 1 second by default.
  Previously streamed responses were flushed only when the buffer was full.
  To retain the old behaviour set `--flush-interval=0`.
  See [#23](https://github.com/pusher/oauth2_proxy/pull/23) for further details.

## Changes since v3.0.0

- [#14](https://github.com/pusher/oauth2_proxy/pull/14) OIDC ID Token, Authorization Headers, Refreshing and Verification (@joelspeed)
  - Implement `pass-authorization-header` and `set-authorization-header` flags
  - Implement token refreshing in OIDC provider
  - Split cookies larger than 4k limit into multiple cookies
  - Implement token validation in OIDC provider
- [#15](https://github.com/pusher/oauth2_proxy/pull/15) WhitelistDomains (@joelspeed)
  - Add `--whitelist-domain` flag to allow redirection to approved domains after OAuth flow
- [#21](https://github.com/pusher/oauth2_proxy/pull/21) Docker Improvement (@yaegashi)
  - Move Docker base image from debian to alpine
  - Install ca-certificates in docker image
- [#23](https://github.com/pusher/oauth2_proxy/pull/23) Flushed streaming responses
  - Long-running upstream responses will get flushed every <timeperiod> (1 second by default)
- [#24](https://github.com/pusher/oauth2_proxy/pull/24) Redirect fix (@agentgonzo)
  - After a successful login, you will be redirected to your original URL rather than /
- [#35](https://github.com/pusher/oauth2_proxy/pull/35) arm and arm64 binary releases (@kskewes)
  - Add armv6 and arm64 to Makefile `release` target
- [#37](https://github.com/pusher/oauth2_proxy/pull/37) cross build arm and arm64 docker images (@kskewes)

# v3.0.0

Adoption of OAuth2_Proxy by Pusher.
Project was hard forked and tidied however no logical changes have occurred since
v2.2 as released by Bitly.

## Changes since v2.2:

- [#7](https://github.com/pusher/oauth2_proxy/pull/7) Migration to Pusher (@joelspeed)
  - Move automated build to debian base image
  - Add Makefile
    - Update CI to run `make test`
    - Update Dockerfile to use `make clean oauth2_proxy`
    - Update `VERSION` parameter to be set by `ldflags` from Git Status
    - Remove lint and test scripts
  - Remove Go v1.8.x from Travis CI testing
  - Add CODEOWNERS file
  - Add CONTRIBUTING guide
  - Add Issue and Pull Request templates
  - Add Dockerfile
  - Fix fsnotify import
  - Update README to reflect new repository ownership
  - Update CI scripts to separate linting and testing
    - Now using `gometalinter` for linting
  - Move Go import path from `github.com/bitly/oauth2_proxy` to `github.com/pusher/oauth2_proxy`
  - Repository forked on 27/11/18
    - README updated to include note that this repository is forked
    - CHANGLOG created to track changes to repository from original fork<|MERGE_RESOLUTION|>--- conflicted
+++ resolved
@@ -7,22 +7,13 @@
     a username.
     In that case, this header used to only contain the local part of the user's email address (e.g. `john.doe` for `john.doe@example.com`) but now contains
     the user's full email address instead.
-<<<<<<< HEAD
 - [#137](https://github.com/pusher/oauth2_proxy/pull/137) When using gitlab provider, the `validate-url` has to point the the `api/v4` endpoint instead of the `api/v4/user` endpoint*
+
 
 ## Changes since v3.2.0
 
 - [#137](https://github.com/pusher/oauth2_proxy/pull/137) Add support for `email-domain` to gitlab provider (also searches additional emails)
 - [#137](https://github.com/pusher/oauth2_proxy/pull/137) Add option `gitlab-group`, to only authorize users of a certain gitlab group
-- [#114](https://github.com/pusher/oauth2_proxy/pull/114), [#154](https://github.com/pusher/oauth2_proxy/pull/154) Documentation is now available live at our [docs website](https://pusher.github.io/oauth2_proxy/) (@JoelSpeed, @icelynjennings) 
-=======
-- [#170](https://github.com/pusher/oauth2_proxy/pull/170) Pre-built binary tarballs changed format
-  - The pre-built binary tarballs again match the format of the [bitly](https://github.com/bitly/oauth2_proxy) repository, where the unpacked directory
-    has the same name as the tarball and the binary is always named `oauth2_proxy`. This was done to restore compatibility with third-party automation
-    recipes like https://github.com/jhoblitt/puppet-oauth2_proxy.
-
-## Changes since v3.2.0
-
 - [#180](https://github.com/pusher/outh2_proxy/pull/180) Minor refactor of core proxying path (@aeijdenberg).
 - [#175](https://github.com/pusher/outh2_proxy/pull/175) Bump go-oidc to v2.0.0 (@aeijdenberg).
   - Includes fix for potential signature checking issue when OIDC discovery is skipped.
@@ -44,7 +35,6 @@
   - Adds tests suite for interface to ensure consistency across implementations
   - Refactor some configuration options (around cookies) into packages
 - [#114](https://github.com/pusher/oauth2_proxy/pull/114), [#154](https://github.com/pusher/oauth2_proxy/pull/154) Documentation is now available live at our [docs website](https://pusher.github.io/oauth2_proxy/) (@JoelSpeed, @icelynjennings)
->>>>>>> 0af18d6d
 - [#146](https://github.com/pusher/oauth2_proxy/pull/146) Use full email address as `User` if the auth response did not contain a `User` field (@gargath)
 - [#144](https://github.com/pusher/oauth2_proxy/pull/144) Use GO 1.12 for ARM builds (@kskewes)
 - [#142](https://github.com/pusher/oauth2_proxy/pull/142) ARM Docker USER fix (@kskewes)
