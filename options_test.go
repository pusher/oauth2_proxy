--- conflicted
+++ resolved
@@ -353,7 +353,7 @@
 		"Invalid configuration:\n"+
 			"  real_client_ip_header (!934invalidheader-23:) not accepted parameter value: The HTTP header key (!934invalidheader-23:) is either invalid or unsupported",
 		err.Error())
-<<<<<<< HEAD
+	assert.Nil(t, o.realClientIPParser)
 }
 
 func TestBypassIPWhitelist(t *testing.T) {
@@ -418,7 +418,4 @@
 			"  bypass_ip_whitelist[1] (alkwlkbn/32) can't parse as CIDR: invalid CIDR address: alkwlkbn/32",
 		err.Error(),
 	)
-=======
-	assert.Nil(t, o.realClientIPParser)
->>>>>>> 254599e7
 }