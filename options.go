--- conflicted
+++ resolved
@@ -34,6 +34,7 @@
 	EmailDomains             []string `flag:"email-domain" cfg:"email_domains"`
 	GitHubOrg                string   `flag:"github-org" cfg:"github_org"`
 	GitHubTeam               string   `flag:"github-team" cfg:"github_team"`
+	GoogleGroups             []string `flag:"google-group" cfg:"google_group"`
 	GoogleAdminEmail         string   `flag:"google-admin-email" cfg:"google_admin_email"`
 	GoogleServiceAccountJSON string   `flag:"google-service-account-json" cfg:"google_service_account_json"`
 	HtpasswdFile             string   `flag:"htpasswd-file" cfg:"htpasswd_file"`
@@ -98,32 +99,10 @@
 
 func NewOptions() *Options {
 	return &Options{
-<<<<<<< HEAD
-		ProxyPrefix:         "/oauth2",
-		HttpAddress:         "127.0.0.1:4180",
-		HttpsAddress:        ":443",
-		DisplayHtpasswdForm: true,
-		CookieName:          "_oauth2_proxy",
-		CookieSecure:        true,
-		CookieHttpOnly:      true,
-		CookieExpire:        time.Duration(168) * time.Hour,
-		CookieRefresh:       time.Duration(0),
-		SetXAuthRequest:     false,
-		SkipAuthPreflight:   false,
-		PassBasicAuth:       true,
-		PassUserHeaders:     true,
-		PassGroups:          false,
-		FilterGroups:        "",
-		GroupsDelimiter:     "|",
-		PassAccessToken:     false,
-		PassHostHeader:      true,
-		ApprovalPrompt:      "",
-		RequestLogging:      true,
-		Provider:            "google",
-=======
 		ProxyPrefix:          "/oauth2",
 		HttpAddress:          "127.0.0.1:4180",
 		HttpsAddress:         ":443",
+		Provider:             "google",
 		DisplayHtpasswdForm:  true,
 		CookieName:           "_oauth2_proxy",
 		CookieSecure:         true,
@@ -134,12 +113,14 @@
 		SkipAuthPreflight:    false,
 		PassBasicAuth:        true,
 		PassUserHeaders:      true,
+		PassGroups:           false,
+		FilterGroups:         "",
+		GroupsDelimiter:      "|",
 		PassAccessToken:      false,
 		PassHostHeader:       true,
 		ApprovalPrompt:       "force",
 		RequestLogging:       true,
 		RequestLoggingFormat: defaultRequestLoggingFormat,
->>>>>>> d75f626c
 	}
 }
 
@@ -247,6 +228,18 @@
 				"cookie_expire (%s)",
 			o.CookieRefresh.String(),
 			o.CookieExpire.String()))
+	}
+
+	// Backwards compatibility. We can still use `GoogleGroups` if google is used as provider
+	if len(o.GoogleGroups) > 0 {
+		if o.Provider != "google" {
+			msgs = append(msgs, "incorrect setting: 'google-group' parameter could be used within google provider only")
+		}
+		if len(o.PermitGroups) > 0 {
+			msgs = append(msgs, "incorrect setting: 'google-group' and 'permit-groups' can't be defined together")
+		} else {
+			o.PermitGroups = o.GoogleGroups
+		}
 	}
 
 	if o.Provider == "google" {
