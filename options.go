--- conflicted
+++ resolved
@@ -28,13 +28,13 @@
 	RedirectURL  string `flag:"redirect-url" cfg:"redirect_url" env:"OAUTH2_PROXY_REDIRECT_URL"`
 	ClientID     string `flag:"client-id" cfg:"client_id" env:"OAUTH2_PROXY_CLIENT_ID"`
 	ClientSecret string `flag:"client-secret" cfg:"client_secret" env:"OAUTH2_PROXY_CLIENT_SECRET"`
-<<<<<<< HEAD
 	TLSCertFile  string `flag:"tls-cert" cfg:"tls_cert_file" env:"OAUTH2_PROXY_TLS_CERT_FILE"`
 	TLSKeyFile   string `flag:"tls-key" cfg:"tls_key_file" env:"OAUTH2_PROXY_TLS_KEY_FILE"`
 
 	AuthenticatedEmailsFile  string   `flag:"authenticated-emails-file" cfg:"authenticated_emails_file" env:"OAUTH2_PROXY_AUTHENTICATED_EMAILS_FILE"`
 	AzureTenant              string   `flag:"azure-tenant" cfg:"azure_tenant" env:"OAUTH2_PROXY_AZURE_TENANT"`
 	EmailDomains             []string `flag:"email-domain" cfg:"email_domains" env:"OAUTH2_PROXY_EMAIL_DOMAINS"`
+	WhitelistDomains         []string `flag:"whitelist-domain" cfg:"whitelist_domains" env:"OAUTH2_PROXY_WHITELIST_DOMAINS"`
 	GitHubOrg                string   `flag:"github-org" cfg:"github_org" env:"OAUTH2_PROXY_GITHUB_ORG"`
 	GitHubTeam               string   `flag:"github-team" cfg:"github_team" env:"OAUTH2_PROXY_GITHUB_TEAM"`
 	GoogleGroups             []string `flag:"google-group" cfg:"google_group" env:"OAUTH2_PROXY_GOOGLE_GROUP"`
@@ -44,24 +44,6 @@
 	DisplayHtpasswdForm      bool     `flag:"display-htpasswd-form" cfg:"display_htpasswd_form" env:"OAUTH2_PROXY_DISPLAY_HTPASSWD_FORM"`
 	CustomTemplatesDir       string   `flag:"custom-templates-dir" cfg:"custom_templates_dir" env:"OAUTH2_PROXY_CUSTOM_TEMPLATES_DIR"`
 	Footer                   string   `flag:"footer" cfg:"footer" env:"OAUTH2_PROXY_FOOTER"`
-=======
-	TLSCertFile  string `flag:"tls-cert" cfg:"tls_cert_file"`
-	TLSKeyFile   string `flag:"tls-key" cfg:"tls_key_file"`
-
-	AuthenticatedEmailsFile  string   `flag:"authenticated-emails-file" cfg:"authenticated_emails_file"`
-	AzureTenant              string   `flag:"azure-tenant" cfg:"azure_tenant"`
-	EmailDomains             []string `flag:"email-domain" cfg:"email_domains"`
-	WhitelistDomains         []string `flag:"whitelist-domain" cfg:"whitelist_domains" env:"OAUTH2_PROXY_WHITELIST_DOMAINS"`
-	GitHubOrg                string   `flag:"github-org" cfg:"github_org"`
-	GitHubTeam               string   `flag:"github-team" cfg:"github_team"`
-	GoogleGroups             []string `flag:"google-group" cfg:"google_group"`
-	GoogleAdminEmail         string   `flag:"google-admin-email" cfg:"google_admin_email"`
-	GoogleServiceAccountJSON string   `flag:"google-service-account-json" cfg:"google_service_account_json"`
-	HtpasswdFile             string   `flag:"htpasswd-file" cfg:"htpasswd_file"`
-	DisplayHtpasswdForm      bool     `flag:"display-htpasswd-form" cfg:"display_htpasswd_form"`
-	CustomTemplatesDir       string   `flag:"custom-templates-dir" cfg:"custom_templates_dir"`
-	Footer                   string   `flag:"footer" cfg:"footer"`
->>>>>>> dd9781dd
 
 	CookieName     string        `flag:"cookie-name" cfg:"cookie_name" env:"OAUTH2_PROXY_COOKIE_NAME"`
 	CookieSecret   string        `flag:"cookie-secret" cfg:"cookie_secret" env:"OAUTH2_PROXY_COOKIE_SECRET"`
