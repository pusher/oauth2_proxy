package main

import (
	"context"
	"crypto"
	"crypto/tls"
	"encoding/base64"
	"fmt"
	"io/ioutil"
	"net/http"
	"net/url"
	"os"
	"regexp"
	"strings"
	"time"

	oidc "github.com/coreos/go-oidc"
	"github.com/dgrijalva/jwt-go"
	"github.com/mbland/hmacauth"
	"github.com/oauth2-proxy/oauth2-proxy/pkg/apis/options"
	sessionsapi "github.com/oauth2-proxy/oauth2-proxy/pkg/apis/sessions"
	"github.com/oauth2-proxy/oauth2-proxy/pkg/encryption"
	"github.com/oauth2-proxy/oauth2-proxy/pkg/logger"
	"github.com/oauth2-proxy/oauth2-proxy/pkg/sessions"
	"github.com/oauth2-proxy/oauth2-proxy/providers"
	"gopkg.in/natefinch/lumberjack.v2"
)

// Options holds Configuration Options that can be set by Command Line Flag,
// or Config File
type Options struct {
	ProxyPrefix      string `flag:"proxy-prefix" cfg:"proxy_prefix" env:"OAUTH2_PROXY_PROXY_PREFIX"`
	PingPath         string `flag:"ping-path" cfg:"ping_path" env:"OAUTH2_PROXY_PING_PATH"`
	ProxyWebSockets  bool   `flag:"proxy-websockets" cfg:"proxy_websockets" env:"OAUTH2_PROXY_PROXY_WEBSOCKETS"`
	HTTPAddress      string `flag:"http-address" cfg:"http_address" env:"OAUTH2_PROXY_HTTP_ADDRESS"`
	HTTPSAddress     string `flag:"https-address" cfg:"https_address" env:"OAUTH2_PROXY_HTTPS_ADDRESS"`
	ReverseProxy     bool   `flag:"reverse-proxy" cfg:"reverse_proxy" env:"OAUTH2_PROXY_REVERSE_PROXY"`
	ForceHTTPS       bool   `flag:"force-https" cfg:"force_https" env:"OAUTH2_PROXY_FORCE_HTTPS"`
	RedirectURL      string `flag:"redirect-url" cfg:"redirect_url" env:"OAUTH2_PROXY_REDIRECT_URL"`
	ClientID         string `flag:"client-id" cfg:"client_id" env:"OAUTH2_PROXY_CLIENT_ID"`
	ClientSecret     string `flag:"client-secret" cfg:"client_secret" env:"OAUTH2_PROXY_CLIENT_SECRET"`
	ClientSecretFile string `flag:"client-secret-file" cfg:"client_secret_file" env:"OAUTH2_PROXY_CLIENT_SECRET_FILE"`
	TLSCertFile      string `flag:"tls-cert-file" cfg:"tls_cert_file" env:"OAUTH2_PROXY_TLS_CERT_FILE"`
	TLSKeyFile       string `flag:"tls-key-file" cfg:"tls_key_file" env:"OAUTH2_PROXY_TLS_KEY_FILE"`

	AuthenticatedEmailsFile  string   `flag:"authenticated-emails-file" cfg:"authenticated_emails_file" env:"OAUTH2_PROXY_AUTHENTICATED_EMAILS_FILE"`
	KeycloakGroup            string   `flag:"keycloak-group" cfg:"keycloak_group" env:"OAUTH2_PROXY_KEYCLOAK_GROUP"`
	AzureTenant              string   `flag:"azure-tenant" cfg:"azure_tenant" env:"OAUTH2_PROXY_AZURE_TENANT"`
	BitbucketTeam            string   `flag:"bitbucket-team" cfg:"bitbucket_team" env:"OAUTH2_PROXY_BITBUCKET_TEAM"`
	BitbucketRepository      string   `flag:"bitbucket-repository" cfg:"bitbucket_repository" env:"OAUTH2_PROXY_BITBUCKET_REPOSITORY"`
	EmailDomains             []string `flag:"email-domain" cfg:"email_domains" env:"OAUTH2_PROXY_EMAIL_DOMAINS"`
	WhitelistDomains         []string `flag:"whitelist-domain" cfg:"whitelist_domains" env:"OAUTH2_PROXY_WHITELIST_DOMAINS"`
	GitHubOrg                string   `flag:"github-org" cfg:"github_org" env:"OAUTH2_PROXY_GITHUB_ORG"`
	GitHubTeam               string   `flag:"github-team" cfg:"github_team" env:"OAUTH2_PROXY_GITHUB_TEAM"`
	GitLabGroup              string   `flag:"gitlab-group" cfg:"gitlab_group" env:"OAUTH2_PROXY_GITLAB_GROUP"`
	GoogleGroups             []string `flag:"google-group" cfg:"google_group" env:"OAUTH2_PROXY_GOOGLE_GROUPS"`
	GoogleAdminEmail         string   `flag:"google-admin-email" cfg:"google_admin_email" env:"OAUTH2_PROXY_GOOGLE_ADMIN_EMAIL"`
	GoogleServiceAccountJSON string   `flag:"google-service-account-json" cfg:"google_service_account_json" env:"OAUTH2_PROXY_GOOGLE_SERVICE_ACCOUNT_JSON"`
	HtpasswdFile             string   `flag:"htpasswd-file" cfg:"htpasswd_file" env:"OAUTH2_PROXY_HTPASSWD_FILE"`
	DisplayHtpasswdForm      bool     `flag:"display-htpasswd-form" cfg:"display_htpasswd_form" env:"OAUTH2_PROXY_DISPLAY_HTPASSWD_FORM"`
	CustomTemplatesDir       string   `flag:"custom-templates-dir" cfg:"custom_templates_dir" env:"OAUTH2_PROXY_CUSTOM_TEMPLATES_DIR"`
	Banner                   string   `flag:"banner" cfg:"banner" env:"OAUTH2_PROXY_BANNER"`
	Footer                   string   `flag:"footer" cfg:"footer" env:"OAUTH2_PROXY_FOOTER"`

	// Embed CookieOptions
	options.CookieOptions

	// Embed SessionOptions
	options.SessionOptions

	Upstreams                     []string      `flag:"upstream" cfg:"upstreams" env:"OAUTH2_PROXY_UPSTREAMS"`
	SkipAuthRegex                 []string      `flag:"skip-auth-regex" cfg:"skip_auth_regex" env:"OAUTH2_PROXY_SKIP_AUTH_REGEX"`
	SkipJwtBearerTokens           bool          `flag:"skip-jwt-bearer-tokens" cfg:"skip_jwt_bearer_tokens" env:"OAUTH2_PROXY_SKIP_JWT_BEARER_TOKENS"`
	ExtraJwtIssuers               []string      `flag:"extra-jwt-issuers" cfg:"extra_jwt_issuers" env:"OAUTH2_PROXY_EXTRA_JWT_ISSUERS"`
	PassBasicAuth                 bool          `flag:"pass-basic-auth" cfg:"pass_basic_auth" env:"OAUTH2_PROXY_PASS_BASIC_AUTH"`
<<<<<<< HEAD
	SetBasicAuth                  bool          `flag:"set-basic-auth" cfg:"set_basic_auth" env:"OAUTH2_PROXY_SET_BASIC_AUTH"`
=======
	PreferEmailToUser             bool          `flag:"prefer-email-to-user" cfg:"prefer_email_to_user" env:"OAUTH2_PROXY_PREFER_EMAIL_TO_USER"`
>>>>>>> f9f98cb3
	BasicAuthPassword             string        `flag:"basic-auth-password" cfg:"basic_auth_password" env:"OAUTH2_PROXY_BASIC_AUTH_PASSWORD"`
	PassAccessToken               bool          `flag:"pass-access-token" cfg:"pass_access_token" env:"OAUTH2_PROXY_PASS_ACCESS_TOKEN"`
	PassHostHeader                bool          `flag:"pass-host-header" cfg:"pass_host_header" env:"OAUTH2_PROXY_PASS_HOST_HEADER"`
	SkipProviderButton            bool          `flag:"skip-provider-button" cfg:"skip_provider_button" env:"OAUTH2_PROXY_SKIP_PROVIDER_BUTTON"`
	PassUserHeaders               bool          `flag:"pass-user-headers" cfg:"pass_user_headers" env:"OAUTH2_PROXY_PASS_USER_HEADERS"`
	SSLInsecureSkipVerify         bool          `flag:"ssl-insecure-skip-verify" cfg:"ssl_insecure_skip_verify" env:"OAUTH2_PROXY_SSL_INSECURE_SKIP_VERIFY"`
	SSLUpstreamInsecureSkipVerify bool          `flag:"ssl-upstream-insecure-skip-verify" cfg:"ssl_upstream_insecure_skip_verify" env:"OAUTH2_PROXY_SSL_UPSTREAM_INSECURE_SKIP_VERIFY"`
	SetXAuthRequest               bool          `flag:"set-xauthrequest" cfg:"set_xauthrequest" env:"OAUTH2_PROXY_SET_XAUTHREQUEST"`
	SetAuthorization              bool          `flag:"set-authorization-header" cfg:"set_authorization_header" env:"OAUTH2_PROXY_SET_AUTHORIZATION_HEADER"`
	PassAuthorization             bool          `flag:"pass-authorization-header" cfg:"pass_authorization_header" env:"OAUTH2_PROXY_PASS_AUTHORIZATION_HEADER"`
	SkipAuthPreflight             bool          `flag:"skip-auth-preflight" cfg:"skip_auth_preflight" env:"OAUTH2_PROXY_SKIP_AUTH_PREFLIGHT"`
	FlushInterval                 time.Duration `flag:"flush-interval" cfg:"flush_interval" env:"OAUTH2_PROXY_FLUSH_INTERVAL"`

	// These options allow for other providers besides Google, with
	// potential overrides.
	Provider                         string `flag:"provider" cfg:"provider" env:"OAUTH2_PROXY_PROVIDER"`
	ProviderName                     string `flag:"provider-display-name" cfg:"provider_display_name" env:"OAUTH2_PROXY_PROVIDER_DISPLAY_NAME"`
	OIDCIssuerURL                    string `flag:"oidc-issuer-url" cfg:"oidc_issuer_url" env:"OAUTH2_PROXY_OIDC_ISSUER_URL"`
	InsecureOIDCAllowUnverifiedEmail bool   `flag:"insecure-oidc-allow-unverified-email" cfg:"insecure_oidc_allow_unverified_email" env:"OAUTH2_PROXY_INSECURE_OIDC_ALLOW_UNVERIFIED_EMAIL"`
	SkipOIDCDiscovery                bool   `flag:"skip-oidc-discovery" cfg:"skip_oidc_discovery" env:"OAUTH2_PROXY_SKIP_OIDC_DISCOVERY"`
	OIDCJwksURL                      string `flag:"oidc-jwks-url" cfg:"oidc_jwks_url" env:"OAUTH2_PROXY_OIDC_JWKS_URL"`
	LoginURL                         string `flag:"login-url" cfg:"login_url" env:"OAUTH2_PROXY_LOGIN_URL"`
	RedeemURL                        string `flag:"redeem-url" cfg:"redeem_url" env:"OAUTH2_PROXY_REDEEM_URL"`
	ProfileURL                       string `flag:"profile-url" cfg:"profile_url" env:"OAUTH2_PROXY_PROFILE_URL"`
	ProtectedResource                string `flag:"resource" cfg:"resource" env:"OAUTH2_PROXY_RESOURCE"`
	ValidateURL                      string `flag:"validate-url" cfg:"validate_url" env:"OAUTH2_PROXY_VALIDATE_URL"`
	Scope                            string `flag:"scope" cfg:"scope" env:"OAUTH2_PROXY_SCOPE"`
	Prompt                           string `flag:"prompt" cfg:"prompt" env:"OAUTH2_PROXY_PROMPT"`
	ApprovalPrompt                   string `flag:"approval-prompt" cfg:"approval_prompt" env:"OAUTH2_PROXY_APPROVAL_PROMPT"` // Deprecated by OIDC 1.0

	// Configuration values for logging
	LoggingFilename       string `flag:"logging-filename" cfg:"logging_filename" env:"OAUTH2_PROXY_LOGGING_FILENAME"`
	LoggingMaxSize        int    `flag:"logging-max-size" cfg:"logging_max_size" env:"OAUTH2_PROXY_LOGGING_MAX_SIZE"`
	LoggingMaxAge         int    `flag:"logging-max-age" cfg:"logging_max_age" env:"OAUTH2_PROXY_LOGGING_MAX_AGE"`
	LoggingMaxBackups     int    `flag:"logging-max-backups" cfg:"logging_max_backups" env:"OAUTH2_PROXY_LOGGING_MAX_BACKUPS"`
	LoggingLocalTime      bool   `flag:"logging-local-time" cfg:"logging_local_time" env:"OAUTH2_PROXY_LOGGING_LOCAL_TIME"`
	LoggingCompress       bool   `flag:"logging-compress" cfg:"logging_compress" env:"OAUTH2_PROXY_LOGGING_COMPRESS"`
	StandardLogging       bool   `flag:"standard-logging" cfg:"standard_logging" env:"OAUTH2_PROXY_STANDARD_LOGGING"`
	StandardLoggingFormat string `flag:"standard-logging-format" cfg:"standard_logging_format" env:"OAUTH2_PROXY_STANDARD_LOGGING_FORMAT"`
	RequestLogging        bool   `flag:"request-logging" cfg:"request_logging" env:"OAUTH2_PROXY_REQUEST_LOGGING"`
	RequestLoggingFormat  string `flag:"request-logging-format" cfg:"request_logging_format" env:"OAUTH2_PROXY_REQUEST_LOGGING_FORMAT"`
	ExcludeLoggingPaths   string `flag:"exclude-logging-paths" cfg:"exclude_logging_paths" env:"OAUTH2_PROXY_EXCLUDE_LOGGING_PATHS"`
	SilencePingLogging    bool   `flag:"silence-ping-logging" cfg:"silence_ping_logging" env:"OAUTH2_PROXY_SILENCE_PING_LOGGING"`
	AuthLogging           bool   `flag:"auth-logging" cfg:"auth_logging" env:"OAUTH2_PROXY_LOGGING_AUTH_LOGGING"`
	AuthLoggingFormat     string `flag:"auth-logging-format" cfg:"auth_logging_format" env:"OAUTH2_PROXY_AUTH_LOGGING_FORMAT"`
	SignatureKey          string `flag:"signature-key" cfg:"signature_key" env:"OAUTH2_PROXY_SIGNATURE_KEY"`
	AcrValues             string `flag:"acr-values" cfg:"acr_values" env:"OAUTH2_PROXY_ACR_VALUES"`
	JWTKey                string `flag:"jwt-key" cfg:"jwt_key" env:"OAUTH2_PROXY_JWT_KEY"`
	JWTKeyFile            string `flag:"jwt-key-file" cfg:"jwt_key_file" env:"OAUTH2_PROXY_JWT_KEY_FILE"`
	PubJWKURL             string `flag:"pubjwk-url" cfg:"pubjwk_url" env:"OAUTH2_PROXY_PUBJWK_URL"`
	GCPHealthChecks       bool   `flag:"gcp-healthchecks" cfg:"gcp_healthchecks" env:"OAUTH2_PROXY_GCP_HEALTHCHECKS"`

	// internal values that are set after config validation
	redirectURL        *url.URL
	proxyURLs          []*url.URL
	CompiledRegex      []*regexp.Regexp
	provider           providers.Provider
	sessionStore       sessionsapi.SessionStore
	signatureData      *SignatureData
	oidcVerifier       *oidc.IDTokenVerifier
	jwtBearerVerifiers []*oidc.IDTokenVerifier
}

// SignatureData holds hmacauth signature hash and key
type SignatureData struct {
	hash crypto.Hash
	key  string
}

// NewOptions constructs a new Options with defaulted values
func NewOptions() *Options {
	return &Options{
		ProxyPrefix:         "/oauth2",
		PingPath:            "/ping",
		ProxyWebSockets:     true,
		HTTPAddress:         "127.0.0.1:4180",
		HTTPSAddress:        ":443",
		ForceHTTPS:          false,
		DisplayHtpasswdForm: true,
		CookieOptions: options.CookieOptions{
			CookieName:     "_oauth2_proxy",
			CookieSecure:   true,
			CookieHTTPOnly: true,
			CookieExpire:   time.Duration(168) * time.Hour,
			CookieRefresh:  time.Duration(0),
		},
		SessionOptions: options.SessionOptions{
			Type: "cookie",
		},
		SetXAuthRequest:                  false,
		SkipAuthPreflight:                false,
		PassBasicAuth:                    true,
		SetBasicAuth:                     false,
		PassUserHeaders:                  true,
		PassAccessToken:                  false,
		PassHostHeader:                   true,
		SetAuthorization:                 false,
		PassAuthorization:                false,
		PreferEmailToUser:                false,
		Prompt:                           "", // Change to "login" when ApprovalPrompt officially deprecated
		ApprovalPrompt:                   "force",
		InsecureOIDCAllowUnverifiedEmail: false,
		SkipOIDCDiscovery:                false,
		LoggingFilename:                  "",
		LoggingMaxSize:                   100,
		LoggingMaxAge:                    7,
		LoggingMaxBackups:                0,
		LoggingLocalTime:                 true,
		LoggingCompress:                  false,
		ExcludeLoggingPaths:              "",
		SilencePingLogging:               false,
		StandardLogging:                  true,
		StandardLoggingFormat:            logger.DefaultStandardLoggingFormat,
		RequestLogging:                   true,
		RequestLoggingFormat:             logger.DefaultRequestLoggingFormat,
		AuthLogging:                      true,
		AuthLoggingFormat:                logger.DefaultAuthLoggingFormat,
	}
}

// jwtIssuer hold parsed JWT issuer info that's used to construct a verifier.
type jwtIssuer struct {
	issuerURI string
	audience  string
}

func parseURL(toParse string, urltype string, msgs []string) (*url.URL, []string) {
	parsed, err := url.Parse(toParse)
	if err != nil {
		return nil, append(msgs, fmt.Sprintf(
			"error parsing %s-url=%q %s", urltype, toParse, err))
	}
	return parsed, msgs
}

// Validate checks that required options are set and validates those that they
// are of the correct format
func (o *Options) Validate() error {
	if o.SSLInsecureSkipVerify {
		// TODO: Accept a certificate bundle.
		insecureTransport := &http.Transport{
			TLSClientConfig: &tls.Config{InsecureSkipVerify: true},
		}
		http.DefaultClient = &http.Client{Transport: insecureTransport}
	}

	msgs := make([]string, 0)
	if o.CookieSecret == "" {
		msgs = append(msgs, "missing setting: cookie-secret")
	}
	if o.ClientID == "" {
		msgs = append(msgs, "missing setting: client-id")
	}
	// login.gov uses a signed JWT to authenticate, not a client-secret
	if o.Provider != "login.gov" {
		if o.ClientSecret == "" && o.ClientSecretFile == "" {
			msgs = append(msgs, "missing setting: client-secret or client-secret-file")
		}
		if o.ClientSecret == "" && o.ClientSecretFile != "" {
			_, err := ioutil.ReadFile(o.ClientSecretFile)
			if err != nil {
				msgs = append(msgs, "could not read client secret file: "+o.ClientSecretFile)
			}
		}
	}
	if o.AuthenticatedEmailsFile == "" && len(o.EmailDomains) == 0 && o.HtpasswdFile == "" {
		msgs = append(msgs, "missing setting for email validation: email-domain or authenticated-emails-file required."+
			"\n      use email-domain=* to authorize all email addresses")
	}

	if o.SetBasicAuth && o.SetAuthorization {
		msgs = append(msgs, "mutually exclusive: set-basic-auth and set-authorization-header can not be set both on true")
	}

	if o.OIDCIssuerURL != "" {

		ctx := context.Background()

		// Construct a manual IDTokenVerifier from issuer URL & JWKS URI
		// instead of metadata discovery if we enable -skip-oidc-discovery.
		// In this case we need to make sure the required endpoints for
		// the provider are configured.
		if o.SkipOIDCDiscovery {
			if o.LoginURL == "" {
				msgs = append(msgs, "missing setting: login-url")
			}
			if o.RedeemURL == "" {
				msgs = append(msgs, "missing setting: redeem-url")
			}
			if o.OIDCJwksURL == "" {
				msgs = append(msgs, "missing setting: oidc-jwks-url")
			}
			keySet := oidc.NewRemoteKeySet(ctx, o.OIDCJwksURL)
			o.oidcVerifier = oidc.NewVerifier(o.OIDCIssuerURL, keySet, &oidc.Config{
				ClientID: o.ClientID,
			})
		} else {
			// Configure discoverable provider data.
			provider, err := oidc.NewProvider(ctx, o.OIDCIssuerURL)
			if err != nil {
				return err
			}
			o.oidcVerifier = provider.Verifier(&oidc.Config{
				ClientID: o.ClientID,
			})

			o.LoginURL = provider.Endpoint().AuthURL
			o.RedeemURL = provider.Endpoint().TokenURL
		}
		if o.Scope == "" {
			o.Scope = "openid email profile"
		}
	}

	if o.PreferEmailToUser == true && o.PassBasicAuth == false && o.PassUserHeaders == false {
		msgs = append(msgs, "PreferEmailToUser should only be used with PassBasicAuth or PassUserHeaders")
	}

	if o.SkipJwtBearerTokens {
		// If we are using an oidc provider, go ahead and add that provider to the list
		if o.oidcVerifier != nil {
			o.jwtBearerVerifiers = append(o.jwtBearerVerifiers, o.oidcVerifier)
		}
		// Configure extra issuers
		if len(o.ExtraJwtIssuers) > 0 {
			var jwtIssuers []jwtIssuer
			jwtIssuers, msgs = parseJwtIssuers(o.ExtraJwtIssuers, msgs)
			for _, jwtIssuer := range jwtIssuers {
				verifier, err := newVerifierFromJwtIssuer(jwtIssuer)
				if err != nil {
					msgs = append(msgs, fmt.Sprintf("error building verifiers: %s", err))
				}
				o.jwtBearerVerifiers = append(o.jwtBearerVerifiers, verifier)
			}
		}
	}

	o.redirectURL, msgs = parseURL(o.RedirectURL, "redirect", msgs)

	for _, u := range o.Upstreams {
		upstreamURL, err := url.Parse(u)
		if err != nil {
			msgs = append(msgs, fmt.Sprintf("error parsing upstream: %s", err))
		} else {
			if upstreamURL.Path == "" {
				upstreamURL.Path = "/"
			}
			o.proxyURLs = append(o.proxyURLs, upstreamURL)
		}
	}

	for _, u := range o.SkipAuthRegex {
		CompiledRegex, err := regexp.Compile(u)
		if err != nil {
			msgs = append(msgs, fmt.Sprintf("error compiling regex=%q %s", u, err))
			continue
		}
		o.CompiledRegex = append(o.CompiledRegex, CompiledRegex)
	}
	msgs = parseProviderInfo(o, msgs)

	var cipher *encryption.Cipher
	if o.PassAccessToken || o.SetAuthorization || o.PassAuthorization || (o.CookieRefresh != time.Duration(0)) {
		validCookieSecretSize := false
		for _, i := range []int{16, 24, 32} {
			if len(secretBytes(o.CookieSecret)) == i {
				validCookieSecretSize = true
			}
		}
		var decoded bool
		if string(secretBytes(o.CookieSecret)) != o.CookieSecret {
			decoded = true
		}
		if validCookieSecretSize == false {
			var suffix string
			if decoded {
				suffix = fmt.Sprintf(" note: cookie secret was base64 decoded from %q", o.CookieSecret)
			}
			msgs = append(msgs, fmt.Sprintf(
				"cookie_secret must be 16, 24, or 32 bytes "+
					"to create an AES cipher when "+
					"pass_access_token == true or "+
					"cookie_refresh != 0, but is %d bytes.%s",
				len(secretBytes(o.CookieSecret)), suffix))
		} else {
			var err error
			cipher, err = encryption.NewCipher(secretBytes(o.CookieSecret))
			if err != nil {
				msgs = append(msgs, fmt.Sprintf("cookie-secret error: %v", err))
			}
		}
	}

	o.SessionOptions.Cipher = cipher
	sessionStore, err := sessions.NewSessionStore(&o.SessionOptions, &o.CookieOptions)
	if err != nil {
		msgs = append(msgs, fmt.Sprintf("error initialising session storage: %v", err))
	} else {
		o.sessionStore = sessionStore
	}

	if o.CookieRefresh >= o.CookieExpire {
		msgs = append(msgs, fmt.Sprintf(
			"cookie_refresh (%s) must be less than "+
				"cookie_expire (%s)",
			o.CookieRefresh.String(),
			o.CookieExpire.String()))
	}

	if len(o.GoogleGroups) > 0 || o.GoogleAdminEmail != "" || o.GoogleServiceAccountJSON != "" {
		if len(o.GoogleGroups) < 1 {
			msgs = append(msgs, "missing setting: google-group")
		}
		if o.GoogleAdminEmail == "" {
			msgs = append(msgs, "missing setting: google-admin-email")
		}
		if o.GoogleServiceAccountJSON == "" {
			msgs = append(msgs, "missing setting: google-service-account-json")
		}
	}

	switch o.CookieSameSite {
	case "", "none", "lax", "strict":
	default:
		msgs = append(msgs, fmt.Sprintf("cookie_samesite (%s) must be one of ['', 'lax', 'strict', 'none']", o.CookieSameSite))
	}

	msgs = parseSignatureKey(o, msgs)
	msgs = validateCookieName(o, msgs)
	msgs = setupLogger(o, msgs)

	if len(msgs) != 0 {
		return fmt.Errorf("Invalid configuration:\n  %s",
			strings.Join(msgs, "\n  "))
	}
	return nil
}

func parseProviderInfo(o *Options, msgs []string) []string {
	p := &providers.ProviderData{
		Scope:            o.Scope,
		ClientID:         o.ClientID,
		ClientSecret:     o.ClientSecret,
		ClientSecretFile: o.ClientSecretFile,
		Prompt:           o.Prompt,
		ApprovalPrompt:   o.ApprovalPrompt,
		AcrValues:        o.AcrValues,
	}
	p.LoginURL, msgs = parseURL(o.LoginURL, "login", msgs)
	p.RedeemURL, msgs = parseURL(o.RedeemURL, "redeem", msgs)
	p.ProfileURL, msgs = parseURL(o.ProfileURL, "profile", msgs)
	p.ValidateURL, msgs = parseURL(o.ValidateURL, "validate", msgs)
	p.ProtectedResource, msgs = parseURL(o.ProtectedResource, "resource", msgs)

	o.provider = providers.New(o.Provider, p)
	switch p := o.provider.(type) {
	case *providers.AzureProvider:
		p.Configure(o.AzureTenant)
	case *providers.GitHubProvider:
		p.SetOrgTeam(o.GitHubOrg, o.GitHubTeam)
	case *providers.KeycloakProvider:
		p.SetGroup(o.KeycloakGroup)
	case *providers.GoogleProvider:
		if o.GoogleServiceAccountJSON != "" {
			file, err := os.Open(o.GoogleServiceAccountJSON)
			if err != nil {
				msgs = append(msgs, "invalid Google credentials file: "+o.GoogleServiceAccountJSON)
			} else {
				p.SetGroupRestriction(o.GoogleGroups, o.GoogleAdminEmail, file)
			}
		}
	case *providers.BitbucketProvider:
		p.SetTeam(o.BitbucketTeam)
		p.SetRepository(o.BitbucketRepository)
	case *providers.OIDCProvider:
		p.AllowUnverifiedEmail = o.InsecureOIDCAllowUnverifiedEmail
		if o.oidcVerifier == nil {
			msgs = append(msgs, "oidc provider requires an oidc issuer URL")
		} else {
			p.Verifier = o.oidcVerifier
		}
	case *providers.GitLabProvider:
		p.AllowUnverifiedEmail = o.InsecureOIDCAllowUnverifiedEmail
		p.Group = o.GitLabGroup
		p.EmailDomains = o.EmailDomains

		if o.oidcVerifier != nil {
			p.Verifier = o.oidcVerifier
		} else {
			// Initialize with default verifier for gitlab.com
			ctx := context.Background()

			provider, err := oidc.NewProvider(ctx, "https://gitlab.com")
			if err != nil {
				msgs = append(msgs, "failed to initialize oidc provider for gitlab.com")
			} else {
				p.Verifier = provider.Verifier(&oidc.Config{
					ClientID: o.ClientID,
				})

				p.LoginURL, msgs = parseURL(provider.Endpoint().AuthURL, "login", msgs)
				p.RedeemURL, msgs = parseURL(provider.Endpoint().TokenURL, "redeem", msgs)
			}
		}
	case *providers.LoginGovProvider:
		p.PubJWKURL, msgs = parseURL(o.PubJWKURL, "pubjwk", msgs)

		// JWT key can be supplied via env variable or file in the filesystem, but not both.
		switch {
		case o.JWTKey != "" && o.JWTKeyFile != "":
			msgs = append(msgs, "cannot set both jwt-key and jwt-key-file options")
		case o.JWTKey == "" && o.JWTKeyFile == "":
			msgs = append(msgs, "login.gov provider requires a private key for signing JWTs")
		case o.JWTKey != "":
			// The JWT Key is in the commandline argument
			signKey, err := jwt.ParseRSAPrivateKeyFromPEM([]byte(o.JWTKey))
			if err != nil {
				msgs = append(msgs, "could not parse RSA Private Key PEM")
			} else {
				p.JWTKey = signKey
			}
		case o.JWTKeyFile != "":
			// The JWT key is in the filesystem
			keyData, err := ioutil.ReadFile(o.JWTKeyFile)
			if err != nil {
				msgs = append(msgs, "could not read key file: "+o.JWTKeyFile)
			}
			signKey, err := jwt.ParseRSAPrivateKeyFromPEM(keyData)
			if err != nil {
				msgs = append(msgs, "could not parse private key from PEM file:"+o.JWTKeyFile)
			} else {
				p.JWTKey = signKey
			}
		}
	}
	return msgs
}

func parseSignatureKey(o *Options, msgs []string) []string {
	if o.SignatureKey == "" {
		return msgs
	}

	components := strings.Split(o.SignatureKey, ":")
	if len(components) != 2 {
		return append(msgs, "invalid signature hash:key spec: "+
			o.SignatureKey)
	}

	algorithm, secretKey := components[0], components[1]
	var hash crypto.Hash
	var err error
	if hash, err = hmacauth.DigestNameToCryptoHash(algorithm); err != nil {
		return append(msgs, "unsupported signature hash algorithm: "+
			o.SignatureKey)
	}
	o.signatureData = &SignatureData{hash: hash, key: secretKey}
	return msgs
}

// parseJwtIssuers takes in an array of strings in the form of issuer=audience
// and parses to an array of jwtIssuer structs.
func parseJwtIssuers(issuers []string, msgs []string) ([]jwtIssuer, []string) {
	var parsedIssuers []jwtIssuer
	for _, jwtVerifier := range issuers {
		components := strings.Split(jwtVerifier, "=")
		if len(components) < 2 {
			msgs = append(msgs, fmt.Sprintf("invalid jwt verifier uri=audience spec: %s", jwtVerifier))
			continue
		}
		uri, audience := components[0], strings.Join(components[1:], "=")
		parsedIssuers = append(parsedIssuers, jwtIssuer{issuerURI: uri, audience: audience})
	}
	return parsedIssuers, msgs
}

// newVerifierFromJwtIssuer takes in issuer information in jwtIssuer info and returns
// a verifier for that issuer.
func newVerifierFromJwtIssuer(jwtIssuer jwtIssuer) (*oidc.IDTokenVerifier, error) {
	config := &oidc.Config{
		ClientID: jwtIssuer.audience,
	}
	// Try as an OpenID Connect Provider first
	var verifier *oidc.IDTokenVerifier
	provider, err := oidc.NewProvider(context.Background(), jwtIssuer.issuerURI)
	if err != nil {
		// Try as JWKS URI
		jwksURI := strings.TrimSuffix(jwtIssuer.issuerURI, "/") + "/.well-known/jwks.json"
		_, err := http.NewRequest("GET", jwksURI, nil)
		if err != nil {
			return nil, err
		}
		verifier = oidc.NewVerifier(jwtIssuer.issuerURI, oidc.NewRemoteKeySet(context.Background(), jwksURI), config)
	} else {
		verifier = provider.Verifier(config)
	}
	return verifier, nil
}

func validateCookieName(o *Options, msgs []string) []string {
	cookie := &http.Cookie{Name: o.CookieName}
	if cookie.String() == "" {
		return append(msgs, fmt.Sprintf("invalid cookie name: %q", o.CookieName))
	}
	return msgs
}

func addPadding(secret string) string {
	padding := len(secret) % 4
	switch padding {
	case 1:
		return secret + "==="
	case 2:
		return secret + "=="
	case 3:
		return secret + "="
	default:
		return secret
	}
}

// secretBytes attempts to base64 decode the secret, if that fails it treats the secret as binary
func secretBytes(secret string) []byte {
	b, err := base64.URLEncoding.DecodeString(addPadding(secret))
	if err == nil {
		return []byte(addPadding(string(b)))
	}
	return []byte(secret)
}

func setupLogger(o *Options, msgs []string) []string {
	// Setup the log file
	if len(o.LoggingFilename) > 0 {
		// Validate that the file/dir can be written
		file, err := os.OpenFile(o.LoggingFilename, os.O_WRONLY|os.O_CREATE, 0666)
		if err != nil {
			if os.IsPermission(err) {
				return append(msgs, "unable to write to log file: "+o.LoggingFilename)
			}
		}
		file.Close()

		logger.Printf("Redirecting logging to file: %s", o.LoggingFilename)

		logWriter := &lumberjack.Logger{
			Filename:   o.LoggingFilename,
			MaxSize:    o.LoggingMaxSize, // megabytes
			MaxAge:     o.LoggingMaxAge,  // days
			MaxBackups: o.LoggingMaxBackups,
			LocalTime:  o.LoggingLocalTime,
			Compress:   o.LoggingCompress,
		}

		logger.SetOutput(logWriter)
	}

	// Supply a sanity warning to the logger if all logging is disabled
	if !o.StandardLogging && !o.AuthLogging && !o.RequestLogging {
		logger.Print("Warning: Logging disabled. No further logs will be shown.")
	}

	// Pass configuration values to the standard logger
	logger.SetStandardEnabled(o.StandardLogging)
	logger.SetAuthEnabled(o.AuthLogging)
	logger.SetReqEnabled(o.RequestLogging)
	logger.SetStandardTemplate(o.StandardLoggingFormat)
	logger.SetAuthTemplate(o.AuthLoggingFormat)
	logger.SetReqTemplate(o.RequestLoggingFormat)
	logger.SetReverseProxy(o.ReverseProxy)

	excludePaths := make([]string, 0)
	excludePaths = append(excludePaths, strings.Split(o.ExcludeLoggingPaths, ",")...)
	if o.SilencePingLogging {
		excludePaths = append(excludePaths, o.PingPath)
	}

	logger.SetExcludePaths(excludePaths)

	if !o.LoggingLocalTime {
		logger.SetFlags(logger.Flags() | logger.LUTC)
	}

	return msgs
}<|MERGE_RESOLUTION|>--- conflicted
+++ resolved
@@ -73,11 +73,8 @@
 	SkipJwtBearerTokens           bool          `flag:"skip-jwt-bearer-tokens" cfg:"skip_jwt_bearer_tokens" env:"OAUTH2_PROXY_SKIP_JWT_BEARER_TOKENS"`
 	ExtraJwtIssuers               []string      `flag:"extra-jwt-issuers" cfg:"extra_jwt_issuers" env:"OAUTH2_PROXY_EXTRA_JWT_ISSUERS"`
 	PassBasicAuth                 bool          `flag:"pass-basic-auth" cfg:"pass_basic_auth" env:"OAUTH2_PROXY_PASS_BASIC_AUTH"`
-<<<<<<< HEAD
 	SetBasicAuth                  bool          `flag:"set-basic-auth" cfg:"set_basic_auth" env:"OAUTH2_PROXY_SET_BASIC_AUTH"`
-=======
 	PreferEmailToUser             bool          `flag:"prefer-email-to-user" cfg:"prefer_email_to_user" env:"OAUTH2_PROXY_PREFER_EMAIL_TO_USER"`
->>>>>>> f9f98cb3
 	BasicAuthPassword             string        `flag:"basic-auth-password" cfg:"basic_auth_password" env:"OAUTH2_PROXY_BASIC_AUTH_PASSWORD"`
 	PassAccessToken               bool          `flag:"pass-access-token" cfg:"pass_access_token" env:"OAUTH2_PROXY_PASS_ACCESS_TOKEN"`
 	PassHostHeader                bool          `flag:"pass-host-header" cfg:"pass_host_header" env:"OAUTH2_PROXY_PASS_HOST_HEADER"`
