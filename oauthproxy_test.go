package main

import (
	"context"
	"crypto"
	"encoding/base64"
	"fmt"
	"io"
	"io/ioutil"
	"net"
	"net/http"
	"net/http/httptest"
	"net/http/httputil"
	"net/url"
	"regexp"
	"strings"
	"testing"
	"time"

	"github.com/coreos/go-oidc"
	"github.com/mbland/hmacauth"
	"github.com/oauth2-proxy/oauth2-proxy/pkg/apis/sessions"
	"github.com/oauth2-proxy/oauth2-proxy/pkg/logger"
	"github.com/oauth2-proxy/oauth2-proxy/pkg/sessions/cookie"
	"github.com/oauth2-proxy/oauth2-proxy/providers"
	"github.com/stretchr/testify/assert"
	"github.com/stretchr/testify/require"
	"golang.org/x/net/websocket"
)

func init() {
	logger.SetFlags(logger.Lshortfile)

}

type WebSocketOrRestHandler struct {
	restHandler http.Handler
	wsHandler   http.Handler
}

func (h *WebSocketOrRestHandler) ServeHTTP(w http.ResponseWriter, r *http.Request) {
	if r.Header.Get("Upgrade") == "websocket" {
		h.wsHandler.ServeHTTP(w, r)
	} else {
		h.restHandler.ServeHTTP(w, r)
	}
}

func TestWebSocketProxy(t *testing.T) {
	handler := WebSocketOrRestHandler{
		restHandler: http.HandlerFunc(func(w http.ResponseWriter, r *http.Request) {
			w.WriteHeader(200)
			hostname, _, _ := net.SplitHostPort(r.Host)
			w.Write([]byte(hostname))
		}),
		wsHandler: websocket.Handler(func(ws *websocket.Conn) {
			defer ws.Close()
			var data []byte
			err := websocket.Message.Receive(ws, &data)
			if err != nil {
				t.Fatalf("err %s", err)
				return
			}
			err = websocket.Message.Send(ws, data)
			if err != nil {
				t.Fatalf("err %s", err)
			}
			return
		}),
	}
	backend := httptest.NewServer(&handler)
	defer backend.Close()

	backendURL, _ := url.Parse(backend.URL)

	options := NewOptions()
	var auth hmacauth.HmacAuth
	options.PassHostHeader = true
	proxyHandler := NewWebSocketOrRestReverseProxy(backendURL, backendURL.Path, options, auth)
	frontend := httptest.NewServer(proxyHandler)
	defer frontend.Close()

	frontendURL, _ := url.Parse(frontend.URL)
	frontendWSURL := "ws://" + frontendURL.Host + "/"

	ws, err := websocket.Dial(frontendWSURL, "", "http://localhost/")
	if err != nil {
		t.Fatalf("err %s", err)
	}
	request := []byte("hello, world!")
	err = websocket.Message.Send(ws, request)
	if err != nil {
		t.Fatalf("err %s", err)
	}
	var response = make([]byte, 1024)
	websocket.Message.Receive(ws, &response)
	if err != nil {
		t.Fatalf("err %s", err)
	}
	if g, e := string(request), string(response); g != e {
		t.Errorf("got body %q; expected %q", g, e)
	}

	getReq, _ := http.NewRequest("GET", frontend.URL, nil)
	res, _ := http.DefaultClient.Do(getReq)
	bodyBytes, _ := ioutil.ReadAll(res.Body)
	backendHostname, _, _ := net.SplitHostPort(backendURL.Host)
	if g, e := string(bodyBytes), backendHostname; g != e {
		t.Errorf("got body %q; expected %q", g, e)
	}
}

func TestNewReverseProxy(t *testing.T) {
	backend := httptest.NewServer(http.HandlerFunc(func(w http.ResponseWriter, r *http.Request) {
		w.WriteHeader(200)
		hostname, _, _ := net.SplitHostPort(r.Host)
		w.Write([]byte(hostname))
	}))
	defer backend.Close()

	backendURL, _ := url.Parse(backend.URL)
	backendHostname, backendPort, _ := net.SplitHostPort(backendURL.Host)
	backendHost := net.JoinHostPort(backendHostname, backendPort)
	proxyURL, _ := url.Parse(backendURL.Scheme + "://" + backendHost + "/")

	proxyHandler := NewDefaultReverseProxy(proxyURL, &Options{FlushInterval: time.Second})
	frontend := httptest.NewServer(proxyHandler)
	defer frontend.Close()

	getReq, _ := http.NewRequest("GET", frontend.URL, nil)
	res, _ := http.DefaultClient.Do(getReq)
	bodyBytes, _ := ioutil.ReadAll(res.Body)
	if g, e := string(bodyBytes), backendHostname; g != e {
		t.Errorf("got body %q; expected %q", g, e)
	}
}

func TestEncodedSlashes(t *testing.T) {
	var seen string
	backend := httptest.NewServer(http.HandlerFunc(func(w http.ResponseWriter, r *http.Request) {
		w.WriteHeader(200)
		seen = r.RequestURI
	}))
	defer backend.Close()

	b, _ := url.Parse(backend.URL)
	proxyHandler := NewDefaultReverseProxy(b, &Options{FlushInterval: time.Second})
	frontend := httptest.NewServer(proxyHandler)
	defer frontend.Close()

	f, _ := url.Parse(frontend.URL)
	encodedPath := "/a%2Fb/?c=1"
	getReq := &http.Request{URL: &url.URL{Scheme: "http", Host: f.Host, Opaque: encodedPath}}
	_, err := http.DefaultClient.Do(getReq)
	if err != nil {
		t.Fatalf("err %s", err)
	}
	if seen != encodedPath {
		t.Errorf("got bad request %q expected %q", seen, encodedPath)
	}
}

type fakeUpstreamSetup struct {
	lastSeenURI     string
	lastSeenRequest string
	lastSeenCode    int
	lastCode        int
	proxy           *OAuthProxy
	backend         *httptest.Server
	backendURL      *url.URL
}

func newFakeUpstreamSetup(upstreamPath string) *fakeUpstreamSetup {

	setup := &fakeUpstreamSetup{}

	setup.backend = httptest.NewServer(http.HandlerFunc(func(w http.ResponseWriter, r *http.Request) {
		setup.lastSeenURI = r.RequestURI
		if dump, err := httputil.DumpRequest(r, false); err != nil {
			setup.lastSeenCode = 500
			w.WriteHeader(500)
			setup.lastSeenRequest = fmt.Sprintf("%s", err)
		} else {
			setup.lastSeenCode = 200
			w.WriteHeader(200)
			setup.lastSeenRequest = fmt.Sprintf("%s", dump)
		}
	}))

	setup.backendURL, _ = url.Parse(setup.backend.URL)

	opts := NewOptions()
	opts.ClientID = "asdlkjx"
	opts.ClientSecret = "alkgks"
	opts.CookieSecret = "asdkugkj"
	opts.SkipAuthRegex = []string{".*"} // don't want auth here
	opts.Upstreams = []string{
		setup.backend.URL + upstreamPath,
	}
	opts.Validate()

	setup.proxy = NewOAuthProxy(opts, func(string) bool { return true })

	return setup
}

func (f *fakeUpstreamSetup) close() {
	f.backend.Close()
}

// Find out what RequestURI the proxy wound up serving for the requested one.
func (f *fakeUpstreamSetup) translateRequest(path string) string {
	rw := httptest.NewRecorder()
	f.lastSeenURI = ""
	f.lastSeenRequest = ""
	f.lastSeenCode = 0
	f.lastCode = 0
	req, _ := http.NewRequest("GET", "http://localhost"+path, nil)
	f.proxy.ServeHTTP(rw, req)
	f.lastCode = rw.Code
	return f.lastSeenURI
}

func TestNoSlashRequest(t *testing.T) {
	fu := newFakeUpstreamSetup("")
	defer fu.close()

	// Many clients auto-inject a '/' if you try and issue a request
	// like http://foo?q=bar. For us, we don't detect this case and
	// just read it normally. However, since it doesn't match any path
	// in the Proxy's serveMux() mapping, it will fail to be serviced
	// (which is probably fine for us, given it's not a HTTP compliant
	// request)

	fu.translateRequest("")
	assert.Equal(t, "", fu.lastSeenURI)
	assert.Equal(t, 0, fu.lastSeenCode)

	fu.translateRequest("?q=foo")
	assert.Equal(t, "", fu.lastSeenURI)
	assert.Equal(t, 0, fu.lastSeenCode)

	fu.translateRequest("#frag")
	assert.Equal(t, "", fu.lastSeenURI)
	assert.Equal(t, 0, fu.lastSeenCode)
}

func TestQueryPassedUpstream(t *testing.T) {
	fu := newFakeUpstreamSetup("")
	defer fu.close()

	assert.Equal(t, "/", fu.translateRequest("/"))

	fu.translateRequest("?q=foo") // Technically malformed URL
	assert.Equal(t, "", fu.lastSeenURI)
	assert.Equal(t, 0, fu.lastSeenCode)

	assert.Equal(t, "/foo?q=bar", fu.translateRequest("/foo?q=bar"))
	assert.Equal(t, "/foo/bar?q=baz", fu.translateRequest("/foo/bar?q=baz"))
	// Make sure encoded slashes play nice
	assert.Equal(t, "/a%2Fb?q=baz", fu.translateRequest("/a%2Fb?q=baz"))
}

func TestUpstreamWithQuery(t *testing.T) {
	fu := newFakeUpstreamSetup("?t=T")
	defer fu.close()

	assert.Equal(t, "/?t=T", fu.translateRequest("/"))
	assert.Equal(t, "/foo?t=T&q=bar", fu.translateRequest("/foo?q=bar"))
	// Make sure encoded slashes play nice
	assert.Equal(t, "/a%2Fb?t=T&q=baz", fu.translateRequest("/a%2Fb?q=baz"))
	assert.Equal(t, "/a%2Fb?t=T&t=Q", fu.translateRequest("/a%2Fb?t=Q"))
}

func TestUpstreamWithPath(t *testing.T) {
	fu := newFakeUpstreamSetup("/site/")
	defer fu.close()

	// Note these won't be served since by default the upstream's path is used
	// for the proxy's serveMux path.

	fu.translateRequest("/")
	assert.Equal(t, "", fu.lastSeenURI)
	assert.Equal(t, 0, fu.lastSeenCode)

	fu.translateRequest("/a.html")
	assert.Equal(t, "", fu.lastSeenURI)
	assert.Equal(t, 0, fu.lastSeenCode)

	// This will work though, since it shares the path as its start
	fu.translateRequest("/site/a.html")
	assert.Equal(t, "/site/a.html", "/site/a.html")

	// Make sure encoded slashes play nice
	assert.Equal(t, "/site/a%2Fb", fu.translateRequest("/site/a%2Fb"))
	assert.Equal(t, "/site/a%2Fb?q=baz", fu.translateRequest("/site/a%2Fb?q=baz"))
}

func TestUpstreamExactPath(t *testing.T) {
	fu := newFakeUpstreamSetup("/foo")
	defer fu.close()

	// Not handled due to no /site on front
	fu.translateRequest("/a.html")
	assert.Equal(t, "", fu.lastSeenURI)
	assert.Equal(t, 0, fu.lastSeenCode)

	// Not handled due to no / on the end of the upstream URL
	fu.translateRequest("/foo/a.html")
	assert.Equal(t, "", fu.lastSeenURI)
	assert.Equal(t, 0, fu.lastSeenCode)
	assert.Equal(t, 404, fu.lastCode)

	// The only one that works
	assert.Equal(t, "/foo", fu.translateRequest("/foo"))
}

func TestUpstreamWithPathAndQuery(t *testing.T) {
	fu := newFakeUpstreamSetup("/site/?t=T")
	defer fu.close()

	// Not handled due to no /site/ on front
	fu.translateRequest("/a.html")
	assert.Equal(t, "", fu.lastSeenURI)
	assert.Equal(t, 0, fu.lastSeenCode)

	// ServeMux has a special case for if you've mux'd the
	// ends-with-slash version of a path and not the
	// non-slashed version: it redirects to the slashed
	// version for you if asking for the non-slashed.
	fu.translateRequest("/site")
	assert.Equal(t, "", fu.lastSeenURI)
	assert.Equal(t, 0, fu.lastSeenCode)
	assert.Equal(t, 301, fu.lastCode)

	// These should though.
	assert.Equal(t, "/site/?t=T", fu.translateRequest("/site/"))
	assert.Equal(t, "/site/a.html?t=T", fu.translateRequest("/site/a.html"))
	assert.Equal(t, "/site/site/a.html?t=T", fu.translateRequest("/site/site/a.html"))
	// Query params are combined correctly
	assert.Equal(t, "/site/a?t=T&foo=bar", fu.translateRequest("/site/a?foo=bar"))
	// Make sure encoded slashes play nice
	assert.Equal(t, "/site/a%2Fb?t=T&q=baz", fu.translateRequest("/site/a%2Fb?q=baz"))
}

func TestUpstreamWithMappedPath(t *testing.T) {
	fu := newFakeUpstreamSetup("/site/#/")
	defer fu.close()

	assert.Equal(t, "/site/", fu.translateRequest("/"))
	assert.Equal(t, "/site/a.html", fu.translateRequest("/a.html"))
	assert.Equal(t, "/site/site/a.html", fu.translateRequest("/site/a.html"))
	// Make sure encoded slashes play nice
	assert.Equal(t, "/site/a%2Fb?q=baz", fu.translateRequest("/a%2Fb?q=baz"))
}

func TestUpstreamWithEscapedPath(t *testing.T) {
	// TODO: See checkMuxPath() as to why we're skipping. Remove once a solution is in place.
	t.Skip("Skipping test due to Known Issue with escaped paths")

	fu := newFakeUpstreamSetup("/a%2Fb/")
	defer fu.close()

	assert.Equal(t, "/a%2Fb/c/", fu.translateRequest("/a%2Fb/c/"))
	assert.Equal(t, "/a%2Fb/a.html", fu.translateRequest("/a%2Fb/a.html"))
	// Make sure encoded slashes play nice
	assert.Equal(t, "/a%2Fb/c/x%2Fy/a.html", fu.translateRequest("/a%2Fb/c/x%2Fy/a.html"))
	assert.Equal(t, "/a%2Fb/c/a%2Fb?q=baz", fu.translateRequest("/a%2Fb/c/a%2Fb?q=baz"))
}

func TestUpstreamWithEscapedMappedPath(t *testing.T) {
	// TODO: See checkMuxPath() as to why we're skipping. Remove once a solution is in place.
	t.Skip("Skipping test due to Known Issue with escaped paths")

	fu := newFakeUpstreamSetup("/site/#/a%2Fb/c/")
	defer fu.close()

	assert.Equal(t, "/site/", fu.translateRequest("/a%2Fb/c/"))
	assert.Equal(t, "/site/a.html", fu.translateRequest("/a%2Fb/c/a.html"))
	assert.Equal(t, "/site/site/a.html", fu.translateRequest("/a%2Fb/c/site/a.html"))
	// Make sure encoded slashes play nice
	assert.Equal(t, "/site/a%2Fb?q=baz", fu.translateRequest("/a%2Fb/c/a%2Fb?q=baz"))
}

func TestRobotsTxt(t *testing.T) {
	opts := NewOptions()
	opts.ClientID = "asdlkjx"
	opts.ClientSecret = "alkgks"
	opts.CookieSecret = "asdkugkj"
	opts.Validate()

	proxy := NewOAuthProxy(opts, func(string) bool { return true })
	rw := httptest.NewRecorder()
	req, _ := http.NewRequest("GET", "/robots.txt", nil)
	proxy.ServeHTTP(rw, req)
	assert.Equal(t, 200, rw.Code)
	assert.Equal(t, "User-agent: *\nDisallow: /", rw.Body.String())
}

func TestIsValidRedirect(t *testing.T) {
	opts := NewOptions()
	opts.ClientID = "skdlfj"
	opts.ClientSecret = "fgkdsgj"
	opts.CookieSecret = "ljgiogbj"
	// Should match domains that are exactly foo.bar and any subdomain of bar.foo
	opts.WhitelistDomains = []string{
		"foo.bar",
		".bar.foo",
		"port.bar:8080",
		".sub.port.bar:8080",
		"anyport.bar:*",
		".sub.anyport.bar:*",
	}
	opts.Validate()

	proxy := NewOAuthProxy(opts, func(string) bool { return true })

	testCases := []struct {
		Desc, Redirect string
		ExpectedResult bool
	}{
		{
			Desc:           "noRD",
			Redirect:       "",
			ExpectedResult: false,
		},
		{
			Desc:           "singleSlash",
			Redirect:       "/redirect",
			ExpectedResult: true,
		},
		{
			Desc:           "doubleSlash",
			Redirect:       "//redirect",
			ExpectedResult: false,
		},
		{
			Desc:           "validHTTP",
			Redirect:       "http://foo.bar/redirect",
			ExpectedResult: true,
		},
		{
			Desc:           "validHTTPS",
			Redirect:       "https://foo.bar/redirect",
			ExpectedResult: true,
		},
		{
			Desc:           "invalidHTTPSubdomain",
			Redirect:       "http://baz.foo.bar/redirect",
			ExpectedResult: false,
		},
		{
			Desc:           "invalidHTTPSSubdomain",
			Redirect:       "https://baz.foo.bar/redirect",
			ExpectedResult: false,
		},
		{
			Desc:           "validHTTPSubdomain",
			Redirect:       "http://baz.bar.foo/redirect",
			ExpectedResult: true,
		},
		{
			Desc:           "validHTTPSSubdomain",
			Redirect:       "https://baz.bar.foo/redirect",
			ExpectedResult: true,
		},
		{
			Desc:           "validHTTPDomain",
			Redirect:       "http://bar.foo/redirect",
			ExpectedResult: true,
		},
		{
			Desc:           "invalidHTTP1",
			Redirect:       "http://foo.bar.evil.corp/redirect",
			ExpectedResult: false,
		},
		{
			Desc:           "invalidHTTPS1",
			Redirect:       "https://foo.bar.evil.corp/redirect",
			ExpectedResult: false,
		},
		{
			Desc:           "invalidHTTP2",
			Redirect:       "http://evil.corp/redirect?rd=foo.bar",
			ExpectedResult: false,
		},
		{
			Desc:           "invalidHTTPS2",
			Redirect:       "https://evil.corp/redirect?rd=foo.bar",
			ExpectedResult: false,
		},
		{
			Desc:           "invalidPort",
			Redirect:       "https://evil.corp:3838/redirect",
			ExpectedResult: false,
		},
		{
			Desc:           "invalidEmptyPort",
			Redirect:       "http://foo.bar:3838/redirect",
			ExpectedResult: false,
		},
		{
			Desc:           "invalidEmptyPortSubdomain",
			Redirect:       "http://baz.bar.foo:3838/redirect",
			ExpectedResult: false,
		},
		{
			Desc:           "validSpecificPort",
			Redirect:       "http://port.bar:8080/redirect",
			ExpectedResult: true,
		},
		{
			Desc:           "invalidSpecificPort",
			Redirect:       "http://port.bar:3838/redirect",
			ExpectedResult: false,
		},
		{
			Desc:           "validSpecificPortSubdomain",
			Redirect:       "http://foo.sub.port.bar:8080/redirect",
			ExpectedResult: true,
		},
		{
			Desc:           "invalidSpecificPortSubdomain",
			Redirect:       "http://foo.sub.port.bar:3838/redirect",
			ExpectedResult: false,
		},
		{
			Desc:           "validAnyPort1",
			Redirect:       "http://anyport.bar:8080/redirect",
			ExpectedResult: true,
		},
		{
			Desc:           "validAnyPort2",
			Redirect:       "http://anyport.bar:8081/redirect",
			ExpectedResult: true,
		},
		{
			Desc:           "validAnyPortSubdomain1",
			Redirect:       "http://a.sub.anyport.bar:8080/redirect",
			ExpectedResult: true,
		},
		{
			Desc:           "validAnyPortSubdomain2",
			Redirect:       "http://a.sub.anyport.bar:8081/redirect",
			ExpectedResult: true,
		},
	}

	for _, tc := range testCases {
		t.Run(tc.Desc, func(t *testing.T) {
			result := proxy.IsValidRedirect(tc.Redirect)

			if result != tc.ExpectedResult {
				t.Errorf("expected %t got %t", tc.ExpectedResult, result)
			}
		})
	}
}

type TestProvider struct {
	*providers.ProviderData
	EmailAddress   string
	ValidToken     bool
	GroupValidator func(string) bool
}

func NewTestProvider(providerURL *url.URL, emailAddress string) *TestProvider {
	return &TestProvider{
		ProviderData: &providers.ProviderData{
			ProviderName: "Test Provider",
			LoginURL: &url.URL{
				Scheme: "http",
				Host:   providerURL.Host,
				Path:   "/oauth/authorize",
			},
			RedeemURL: &url.URL{
				Scheme: "http",
				Host:   providerURL.Host,
				Path:   "/oauth/token",
			},
			ProfileURL: &url.URL{
				Scheme: "http",
				Host:   providerURL.Host,
				Path:   "/api/v1/profile",
			},
			Scope: "profile.email",
		},
		EmailAddress: emailAddress,
		GroupValidator: func(s string) bool {
			return true
		},
	}
}

func (tp *TestProvider) GetEmailAddress(session *sessions.SessionState) (string, error) {
	return tp.EmailAddress, nil
}

func (tp *TestProvider) ValidateSessionState(session *sessions.SessionState) bool {
	return tp.ValidToken
}

func TestBasicAuthPassword(t *testing.T) {
	providerServer := httptest.NewServer(http.HandlerFunc(func(w http.ResponseWriter, r *http.Request) {
		logger.Printf("%#v", r)
		var payload string
		switch r.URL.Path {
		case "/oauth/token":
			payload = `{"access_token": "my_auth_token"}`
		default:
			payload = r.Header.Get("Authorization")
			if payload == "" {
				payload = "No Authorization header found."
			}
		}
		w.WriteHeader(200)
		w.Write([]byte(payload))
	}))
	opts := NewOptions()
	opts.Upstreams = append(opts.Upstreams, providerServer.URL)
	// The CookieSecret must be 32 bytes in order to create the AES
	// cipher.
	opts.CookieSecret = "xyzzyplughxyzzyplughxyzzyplughxp"
	opts.ClientID = "dlgkj"
	opts.ClientSecret = "alkgret"
	opts.CookieSecure = false
	opts.PassBasicAuth = true
	opts.SetBasicAuth = true
	opts.PassUserHeaders = true
	opts.PreferEmailToUser = true
	opts.BasicAuthPassword = "This is a secure password"
	opts.Validate()

	providerURL, _ := url.Parse(providerServer.URL)
	const emailAddress = "john.doe@example.com"

	opts.provider = NewTestProvider(providerURL, emailAddress)
	proxy := NewOAuthProxy(opts, func(email string) bool {
		return email == emailAddress
	})

	rw := httptest.NewRecorder()
	req, _ := http.NewRequest("GET", "/oauth2/callback?code=callback_code&state=nonce:",
		strings.NewReader(""))
	req.AddCookie(proxy.MakeCSRFCookie(req, "nonce", proxy.CookieExpire, time.Now()))
	proxy.ServeHTTP(rw, req)
	if rw.Code >= 400 {
		t.Fatalf("expected 3xx got %d", rw.Code)
	}
	cookie := rw.HeaderMap["Set-Cookie"][1]

	cookieName := proxy.CookieName
	var value string
	keyPrefix := cookieName + "="

	for _, field := range strings.Split(cookie, "; ") {
		value = strings.TrimPrefix(field, keyPrefix)
		if value != field {
			break
		} else {
			value = ""
		}
	}

	req, _ = http.NewRequest("GET", "/", strings.NewReader(""))
	req.AddCookie(&http.Cookie{
		Name:     cookieName,
		Value:    value,
		Path:     "/",
		Expires:  time.Now().Add(time.Duration(24)),
		HttpOnly: true,
	})
	req.AddCookie(proxy.MakeCSRFCookie(req, "nonce", proxy.CookieExpire, time.Now()))

	rw = httptest.NewRecorder()
	proxy.ServeHTTP(rw, req)

	// The username in the basic auth credentials is expected to be equal to the email address from the
	// auth response, so we use the same variable here.
	expectedHeader := "Basic " + base64.StdEncoding.EncodeToString([]byte(emailAddress+":"+opts.BasicAuthPassword))
	assert.Equal(t, expectedHeader, rw.Body.String())
	providerServer.Close()
}

func TestBasicAuthWithEmail(t *testing.T) {
	opts := NewOptions()
	opts.PassBasicAuth = true
	opts.PassUserHeaders = false
	opts.PreferEmailToUser = false
	opts.BasicAuthPassword = "This is a secure password"
	opts.Validate()

	const emailAddress = "john.doe@example.com"
	const userName = "9fcab5c9b889a557"

	// The username in the basic auth credentials is expected to be equal to the email address from the
	expectedEmailHeader := "Basic " + base64.StdEncoding.EncodeToString([]byte(emailAddress+":"+opts.BasicAuthPassword))
	expectedUserHeader := "Basic " + base64.StdEncoding.EncodeToString([]byte(userName+":"+opts.BasicAuthPassword))

	session := &sessions.SessionState{
		User:        userName,
		Email:       emailAddress,
		AccessToken: "oauth_token",
		CreatedAt:   time.Now(),
	}
	{
		rw := httptest.NewRecorder()
		req, _ := http.NewRequest("GET", opts.ProxyPrefix+"/testCase0", nil)
		proxy := NewOAuthProxy(opts, func(email string) bool {
			return email == emailAddress
		})
		proxy.addHeadersForProxying(rw, req, session)
		assert.Equal(t, expectedUserHeader, req.Header["Authorization"][0])
		assert.Equal(t, userName, req.Header["X-Forwarded-User"][0])
	}

	opts.PreferEmailToUser = true
	{
		rw := httptest.NewRecorder()
		req, _ := http.NewRequest("GET", opts.ProxyPrefix+"/testCase1", nil)

		proxy := NewOAuthProxy(opts, func(email string) bool {
			return email == emailAddress
		})
		proxy.addHeadersForProxying(rw, req, session)
		assert.Equal(t, expectedEmailHeader, req.Header["Authorization"][0])
		assert.Equal(t, emailAddress, req.Header["X-Forwarded-User"][0])
	}
}

func TestPassUserHeadersWithEmail(t *testing.T) {
	opts := NewOptions()
	opts.PassBasicAuth = false
	opts.PassUserHeaders = true
	opts.PreferEmailToUser = false
	opts.Validate()

	const emailAddress = "john.doe@example.com"
	const userName = "9fcab5c9b889a557"

	session := &sessions.SessionState{
		User:        userName,
		Email:       emailAddress,
		AccessToken: "oauth_token",
		CreatedAt:   time.Now(),
	}
	{
		rw := httptest.NewRecorder()
		req, _ := http.NewRequest("GET", opts.ProxyPrefix+"/testCase0", nil)
		proxy := NewOAuthProxy(opts, func(email string) bool {
			return email == emailAddress
		})
		proxy.addHeadersForProxying(rw, req, session)
		assert.Equal(t, userName, req.Header["X-Forwarded-User"][0])
	}

	opts.PreferEmailToUser = true
	{
		rw := httptest.NewRecorder()
		req, _ := http.NewRequest("GET", opts.ProxyPrefix+"/testCase1", nil)

		proxy := NewOAuthProxy(opts, func(email string) bool {
			return email == emailAddress
		})
		proxy.addHeadersForProxying(rw, req, session)
		assert.Equal(t, emailAddress, req.Header["X-Forwarded-User"][0])
	}
}

type PassAccessTokenTest struct {
	providerServer *httptest.Server
	proxy          *OAuthProxy
	opts           *Options
}

type PassAccessTokenTestOptions struct {
	PassAccessToken bool
	ProxyUpstream   string
}

func NewPassAccessTokenTest(opts PassAccessTokenTestOptions) *PassAccessTokenTest {
	t := &PassAccessTokenTest{}

	t.providerServer = httptest.NewServer(
		http.HandlerFunc(func(w http.ResponseWriter, r *http.Request) {
			var payload string
			switch r.URL.Path {
			case "/oauth/token":
				payload = `{"access_token": "my_auth_token"}`
			default:
				payload = r.Header.Get("X-Forwarded-Access-Token")
				if payload == "" {
					payload = "No access token found."
				}
			}
			w.WriteHeader(200)
			w.Write([]byte(payload))
		}))

	t.opts = NewOptions()
	t.opts.Upstreams = append(t.opts.Upstreams, t.providerServer.URL)
	if opts.ProxyUpstream != "" {
		t.opts.Upstreams = append(t.opts.Upstreams, opts.ProxyUpstream)
	}
	// The CookieSecret must be 32 bytes in order to create the AES
	// cipher.
	t.opts.CookieSecret = "xyzzyplughxyzzyplughxyzzyplughxp"
	t.opts.ClientID = "slgkj"
	t.opts.ClientSecret = "gfjgojl"
	t.opts.CookieSecure = false
	t.opts.PassAccessToken = opts.PassAccessToken
	t.opts.Validate()

	providerURL, _ := url.Parse(t.providerServer.URL)
	const emailAddress = "michael.bland@gsa.gov"

	t.opts.provider = NewTestProvider(providerURL, emailAddress)
	t.proxy = NewOAuthProxy(t.opts, func(email string) bool {
		return email == emailAddress
	})
	return t
}

func (patTest *PassAccessTokenTest) Close() {
	patTest.providerServer.Close()
}

func (patTest *PassAccessTokenTest) getCallbackEndpoint() (httpCode int,
	cookie string) {
	rw := httptest.NewRecorder()
	req, err := http.NewRequest("GET", "/oauth2/callback?code=callback_code&state=nonce:",
		strings.NewReader(""))
	if err != nil {
		return 0, ""
	}
	req.AddCookie(patTest.proxy.MakeCSRFCookie(req, "nonce", time.Hour, time.Now()))
	patTest.proxy.ServeHTTP(rw, req)
	return rw.Code, rw.HeaderMap["Set-Cookie"][1]
}

// getEndpointWithCookie makes a requests againt the oauthproxy with passed requestPath
// and cookie and returns body and status code.
func (patTest *PassAccessTokenTest) getEndpointWithCookie(cookie string, endpoint string) (httpCode int, accessToken string) {
	cookieName := patTest.proxy.CookieName
	var value string
	keyPrefix := cookieName + "="

	for _, field := range strings.Split(cookie, "; ") {
		value = strings.TrimPrefix(field, keyPrefix)
		if value != field {
			break
		} else {
			value = ""
		}
	}
	if value == "" {
		return 0, ""
	}

	req, err := http.NewRequest("GET", endpoint, strings.NewReader(""))
	if err != nil {
		return 0, ""
	}
	req.AddCookie(&http.Cookie{
		Name:     cookieName,
		Value:    value,
		Path:     "/",
		Expires:  time.Now().Add(time.Duration(24)),
		HttpOnly: true,
	})

	rw := httptest.NewRecorder()
	patTest.proxy.ServeHTTP(rw, req)
	return rw.Code, rw.Body.String()
}

func TestForwardAccessTokenUpstream(t *testing.T) {
	patTest := NewPassAccessTokenTest(PassAccessTokenTestOptions{
		PassAccessToken: true,
	})
	defer patTest.Close()

	// A successful validation will redirect and set the auth cookie.
	code, cookie := patTest.getCallbackEndpoint()
	if code != 302 {
		t.Fatalf("expected 302; got %d", code)
	}
	assert.NotEqual(t, nil, cookie)

	// Now we make a regular request; the access_token from the cookie is
	// forwarded as the "X-Forwarded-Access-Token" header. The token is
	// read by the test provider server and written in the response body.
	code, payload := patTest.getEndpointWithCookie(cookie, "/")
	if code != 200 {
		t.Fatalf("expected 200; got %d", code)
	}
	assert.Equal(t, "my_auth_token", payload)
}

func TestStaticProxyUpstream(t *testing.T) {
	patTest := NewPassAccessTokenTest(PassAccessTokenTestOptions{
		PassAccessToken: true,
		ProxyUpstream:   "static://200/static-proxy",
	})

	defer patTest.Close()

	// A successful validation will redirect and set the auth cookie.
	code, cookie := patTest.getCallbackEndpoint()
	if code != 302 {
		t.Fatalf("expected 302; got %d", code)
	}
	assert.NotEqual(t, nil, cookie)

	// Now we make a regular request againts the upstream proxy; And validate
	// the returned status code through the static proxy.
	code, payload := patTest.getEndpointWithCookie(cookie, "/static-proxy")
	if code != 200 {
		t.Fatalf("expected 200; got %d", code)
	}
	assert.Equal(t, "Authenticated", payload)
}

func TestDoNotForwardAccessTokenUpstream(t *testing.T) {
	patTest := NewPassAccessTokenTest(PassAccessTokenTestOptions{
		PassAccessToken: false,
	})
	defer patTest.Close()

	// A successful validation will redirect and set the auth cookie.
	code, cookie := patTest.getCallbackEndpoint()
	if code != 302 {
		t.Fatalf("expected 302; got %d", code)
	}
	assert.NotEqual(t, nil, cookie)

	// Now we make a regular request, but the access token header should
	// not be present.
	code, payload := patTest.getEndpointWithCookie(cookie, "/")
	if code != 200 {
		t.Fatalf("expected 200; got %d", code)
	}
	assert.Equal(t, "No access token found.", payload)
}

type SignInPageTest struct {
	opts                 *Options
	proxy                *OAuthProxy
	signInRegexp         *regexp.Regexp
	signInProviderRegexp *regexp.Regexp
}

const signInRedirectPattern = `<input type="hidden" name="rd" value="(.*)">`
const signInSkipProvider = `>Found<`

func NewSignInPageTest(skipProvider bool) *SignInPageTest {
	var sipTest SignInPageTest

	sipTest.opts = NewOptions()
	sipTest.opts.CookieSecret = "adklsj2"
	sipTest.opts.ClientID = "lkdgj"
	sipTest.opts.ClientSecret = "sgiufgoi"
	sipTest.opts.SkipProviderButton = skipProvider
	sipTest.opts.Validate()

	sipTest.proxy = NewOAuthProxy(sipTest.opts, func(email string) bool {
		return true
	})
	sipTest.signInRegexp = regexp.MustCompile(signInRedirectPattern)
	sipTest.signInProviderRegexp = regexp.MustCompile(signInSkipProvider)

	return &sipTest
}

func (sipTest *SignInPageTest) GetEndpoint(endpoint string) (int, string) {
	rw := httptest.NewRecorder()
	req, _ := http.NewRequest("GET", endpoint, strings.NewReader(""))
	sipTest.proxy.ServeHTTP(rw, req)
	return rw.Code, rw.Body.String()
}

func TestSignInPageIncludesTargetRedirect(t *testing.T) {
	sipTest := NewSignInPageTest(false)
	const endpoint = "/some/random/endpoint"

	code, body := sipTest.GetEndpoint(endpoint)
	assert.Equal(t, 403, code)

	match := sipTest.signInRegexp.FindStringSubmatch(body)
	if match == nil {
		t.Fatal("Did not find pattern in body: " +
			signInRedirectPattern + "\nBody:\n" + body)
	}
	if match[1] != endpoint {
		t.Fatal(`expected redirect to "` + endpoint +
			`", but was "` + match[1] + `"`)
	}
}

func TestSignInPageDirectAccessRedirectsToRoot(t *testing.T) {
	sipTest := NewSignInPageTest(false)
	code, body := sipTest.GetEndpoint("/oauth2/sign_in")
	assert.Equal(t, 200, code)

	match := sipTest.signInRegexp.FindStringSubmatch(body)
	if match == nil {
		t.Fatal("Did not find pattern in body: " +
			signInRedirectPattern + "\nBody:\n" + body)
	}
	if match[1] != "/" {
		t.Fatal(`expected redirect to "/", but was "` + match[1] + `"`)
	}
}

func TestSignInPageSkipProvider(t *testing.T) {
	sipTest := NewSignInPageTest(true)
	const endpoint = "/some/random/endpoint"

	code, body := sipTest.GetEndpoint(endpoint)
	assert.Equal(t, 302, code)

	match := sipTest.signInProviderRegexp.FindStringSubmatch(body)
	if match == nil {
		t.Fatal("Did not find pattern in body: " +
			signInSkipProvider + "\nBody:\n" + body)
	}
}

func TestSignInPageSkipProviderDirect(t *testing.T) {
	sipTest := NewSignInPageTest(true)
	const endpoint = "/sign_in"

	code, body := sipTest.GetEndpoint(endpoint)
	assert.Equal(t, 302, code)

	match := sipTest.signInProviderRegexp.FindStringSubmatch(body)
	if match == nil {
		t.Fatal("Did not find pattern in body: " +
			signInSkipProvider + "\nBody:\n" + body)
	}
}

type ProcessCookieTest struct {
	opts         *Options
	proxy        *OAuthProxy
	rw           *httptest.ResponseRecorder
	req          *http.Request
	provider     TestProvider
	responseCode int
	validateUser bool
}

type ProcessCookieTestOpts struct {
	providerValidateCookieResponse bool
}

type OptionsModifier func(*Options)

func NewProcessCookieTest(opts ProcessCookieTestOpts, modifiers ...OptionsModifier) *ProcessCookieTest {
	var pcTest ProcessCookieTest

	pcTest.opts = NewOptions()
	for _, modifier := range modifiers {
		modifier(pcTest.opts)
	}
	pcTest.opts.ClientID = "asdfljk"
	pcTest.opts.ClientSecret = "lkjfdsig"
	pcTest.opts.CookieSecret = "0123456789abcdefabcd"
	// First, set the CookieRefresh option so proxy.AesCipher is created,
	// needed to encrypt the access_token.
	pcTest.opts.CookieRefresh = time.Hour
	pcTest.opts.Validate()

	pcTest.proxy = NewOAuthProxy(pcTest.opts, func(email string) bool {
		return pcTest.validateUser
	})
	pcTest.proxy.provider = &TestProvider{
		ValidToken: opts.providerValidateCookieResponse,
	}

	// Now, zero-out proxy.CookieRefresh for the cases that don't involve
	// access_token validation.
	pcTest.proxy.CookieRefresh = time.Duration(0)
	pcTest.rw = httptest.NewRecorder()
	pcTest.req, _ = http.NewRequest("GET", "/", strings.NewReader(""))
	pcTest.validateUser = true
	return &pcTest
}

func NewProcessCookieTestWithDefaults() *ProcessCookieTest {
	return NewProcessCookieTest(ProcessCookieTestOpts{
		providerValidateCookieResponse: true,
	})
}

func NewProcessCookieTestWithOptionsModifiers(modifiers ...OptionsModifier) *ProcessCookieTest {
	return NewProcessCookieTest(ProcessCookieTestOpts{
		providerValidateCookieResponse: true,
	}, modifiers...)
}

func (p *ProcessCookieTest) SaveSession(s *sessions.SessionState) error {
	err := p.proxy.SaveSession(p.rw, p.req, s)
	if err != nil {
		return err
	}
	for _, cookie := range p.rw.Result().Cookies() {
		p.req.AddCookie(cookie)
	}
	return nil
}

func (p *ProcessCookieTest) LoadCookiedSession() (*sessions.SessionState, error) {
	return p.proxy.LoadCookiedSession(p.req)
}

func TestLoadCookiedSession(t *testing.T) {
	pcTest := NewProcessCookieTestWithDefaults()

	startSession := &sessions.SessionState{Email: "john.doe@example.com", AccessToken: "my_access_token", CreatedAt: time.Now()}
	pcTest.SaveSession(startSession)

	session, err := pcTest.LoadCookiedSession()
	assert.Equal(t, nil, err)
	assert.Equal(t, startSession.Email, session.Email)
	assert.Equal(t, "john.doe@example.com", session.User)
	assert.Equal(t, startSession.AccessToken, session.AccessToken)
}

func TestProcessCookieNoCookieError(t *testing.T) {
	pcTest := NewProcessCookieTestWithDefaults()

	session, err := pcTest.LoadCookiedSession()
	assert.Equal(t, "Cookie \"_oauth2_proxy\" not present", err.Error())
	if session != nil {
		t.Errorf("expected nil session. got %#v", session)
	}
}

func TestProcessCookieRefreshNotSet(t *testing.T) {
	pcTest := NewProcessCookieTestWithOptionsModifiers(func(opts *Options) {
		opts.CookieExpire = time.Duration(23) * time.Hour
	})
	reference := time.Now().Add(time.Duration(-2) * time.Hour)

	startSession := &sessions.SessionState{Email: "michael.bland@gsa.gov", AccessToken: "my_access_token", CreatedAt: reference}
	pcTest.SaveSession(startSession)

	session, err := pcTest.LoadCookiedSession()
	assert.Equal(t, nil, err)
	if session.Age() < time.Duration(-2)*time.Hour {
		t.Errorf("cookie too young %v", session.Age())
	}
	assert.Equal(t, startSession.Email, session.Email)
}

func TestProcessCookieFailIfCookieExpired(t *testing.T) {
	pcTest := NewProcessCookieTestWithOptionsModifiers(func(opts *Options) {
		opts.CookieExpire = time.Duration(24) * time.Hour
	})
	reference := time.Now().Add(time.Duration(25) * time.Hour * -1)
	startSession := &sessions.SessionState{Email: "michael.bland@gsa.gov", AccessToken: "my_access_token", CreatedAt: reference}
	pcTest.SaveSession(startSession)

	session, err := pcTest.LoadCookiedSession()
	assert.NotEqual(t, nil, err)
	if session != nil {
		t.Errorf("expected nil session %#v", session)
	}
}

func TestProcessCookieFailIfRefreshSetAndCookieExpired(t *testing.T) {
	pcTest := NewProcessCookieTestWithOptionsModifiers(func(opts *Options) {
		opts.CookieExpire = time.Duration(24) * time.Hour
	})
	reference := time.Now().Add(time.Duration(25) * time.Hour * -1)
	startSession := &sessions.SessionState{Email: "michael.bland@gsa.gov", AccessToken: "my_access_token", CreatedAt: reference}
	pcTest.SaveSession(startSession)

	pcTest.proxy.CookieRefresh = time.Hour
	session, err := pcTest.LoadCookiedSession()
	assert.NotEqual(t, nil, err)
	if session != nil {
		t.Errorf("expected nil session %#v", session)
	}
}

func NewUserInfoEndpointTest() *ProcessCookieTest {
	pcTest := NewProcessCookieTestWithDefaults()
	pcTest.req, _ = http.NewRequest("GET",
		pcTest.opts.ProxyPrefix+"/userinfo", nil)
	return pcTest
}

func TestUserInfoEndpointAccepted(t *testing.T) {
	test := NewUserInfoEndpointTest()
	startSession := &sessions.SessionState{
		Email: "john.doe@example.com", AccessToken: "my_access_token"}
	test.SaveSession(startSession)

	test.proxy.ServeHTTP(test.rw, test.req)
	assert.Equal(t, http.StatusOK, test.rw.Code)
	bodyBytes, _ := ioutil.ReadAll(test.rw.Body)
	assert.Equal(t, "{\"email\":\"john.doe@example.com\"}\n", string(bodyBytes))
}

func TestUserInfoEndpointUnauthorizedOnNoCookieSetError(t *testing.T) {
	test := NewUserInfoEndpointTest()

	test.proxy.ServeHTTP(test.rw, test.req)
	assert.Equal(t, http.StatusUnauthorized, test.rw.Code)
}

func NewAuthOnlyEndpointTest(modifiers ...OptionsModifier) *ProcessCookieTest {
	pcTest := NewProcessCookieTestWithOptionsModifiers(modifiers...)
	pcTest.req, _ = http.NewRequest("GET",
		pcTest.opts.ProxyPrefix+"/auth", nil)
	return pcTest
}

func TestAuthOnlyEndpointAccepted(t *testing.T) {
	test := NewAuthOnlyEndpointTest()
	startSession := &sessions.SessionState{
		Email: "michael.bland@gsa.gov", AccessToken: "my_access_token", CreatedAt: time.Now()}
	test.SaveSession(startSession)

	test.proxy.ServeHTTP(test.rw, test.req)
	assert.Equal(t, http.StatusAccepted, test.rw.Code)
	bodyBytes, _ := ioutil.ReadAll(test.rw.Body)
	assert.Equal(t, "", string(bodyBytes))
}

func TestAuthOnlyEndpointUnauthorizedOnNoCookieSetError(t *testing.T) {
	test := NewAuthOnlyEndpointTest()

	test.proxy.ServeHTTP(test.rw, test.req)
	assert.Equal(t, http.StatusUnauthorized, test.rw.Code)
	bodyBytes, _ := ioutil.ReadAll(test.rw.Body)
	assert.Equal(t, "unauthorized request\n", string(bodyBytes))
}

func TestAuthOnlyEndpointUnauthorizedOnExpiration(t *testing.T) {
	test := NewAuthOnlyEndpointTest(func(opts *Options) {
		opts.CookieExpire = time.Duration(24) * time.Hour
	})
	reference := time.Now().Add(time.Duration(25) * time.Hour * -1)
	startSession := &sessions.SessionState{
		Email: "michael.bland@gsa.gov", AccessToken: "my_access_token", CreatedAt: reference}
	test.SaveSession(startSession)

	test.proxy.ServeHTTP(test.rw, test.req)
	assert.Equal(t, http.StatusUnauthorized, test.rw.Code)
	bodyBytes, _ := ioutil.ReadAll(test.rw.Body)
	assert.Equal(t, "unauthorized request\n", string(bodyBytes))
}

func TestAuthOnlyEndpointUnauthorizedOnEmailValidationFailure(t *testing.T) {
	test := NewAuthOnlyEndpointTest()
	startSession := &sessions.SessionState{
		Email: "michael.bland@gsa.gov", AccessToken: "my_access_token", CreatedAt: time.Now()}
	test.SaveSession(startSession)
	test.validateUser = false

	test.proxy.ServeHTTP(test.rw, test.req)
	assert.Equal(t, http.StatusUnauthorized, test.rw.Code)
	bodyBytes, _ := ioutil.ReadAll(test.rw.Body)
	assert.Equal(t, "unauthorized request\n", string(bodyBytes))
}

func TestAuthOnlyEndpointSetXAuthRequestHeaders(t *testing.T) {
	var pcTest ProcessCookieTest

	pcTest.opts = NewOptions()
	pcTest.opts.SetXAuthRequest = true
	pcTest.opts.Validate()

	pcTest.proxy = NewOAuthProxy(pcTest.opts, func(email string) bool {
		return pcTest.validateUser
	})
	pcTest.proxy.provider = &TestProvider{
		ValidToken: true,
	}

	pcTest.validateUser = true

	pcTest.rw = httptest.NewRecorder()
	pcTest.req, _ = http.NewRequest("GET",
		pcTest.opts.ProxyPrefix+"/auth", nil)

	startSession := &sessions.SessionState{
		User: "oauth_user", Email: "oauth_user@example.com", AccessToken: "oauth_token", CreatedAt: time.Now()}
	pcTest.SaveSession(startSession)

	pcTest.proxy.ServeHTTP(pcTest.rw, pcTest.req)
	assert.Equal(t, http.StatusAccepted, pcTest.rw.Code)
	assert.Equal(t, "oauth_user", pcTest.rw.HeaderMap["X-Auth-Request-User"][0])
	assert.Equal(t, "oauth_user@example.com", pcTest.rw.HeaderMap["X-Auth-Request-Email"][0])
}

func TestAuthOnlyEndpointSetBasicAuthTrueRequestHeaders(t *testing.T) {
	var pcTest ProcessCookieTest

	pcTest.opts = NewOptions()
	pcTest.opts.SetXAuthRequest = true
	pcTest.opts.SetBasicAuth = true
	pcTest.opts.Validate()

	pcTest.proxy = NewOAuthProxy(pcTest.opts, func(email string) bool {
		return pcTest.validateUser
	})
	pcTest.proxy.provider = &TestProvider{
		ValidToken: true,
	}

	pcTest.validateUser = true

	pcTest.rw = httptest.NewRecorder()
	pcTest.req, _ = http.NewRequest("GET",
		pcTest.opts.ProxyPrefix+"/auth", nil)

	startSession := &sessions.SessionState{
		User: "oauth_user", Email: "oauth_user@example.com", AccessToken: "oauth_token", CreatedAt: time.Now()}
	pcTest.SaveSession(startSession)

	pcTest.proxy.ServeHTTP(pcTest.rw, pcTest.req)
	assert.Equal(t, http.StatusAccepted, pcTest.rw.Code)
	assert.Equal(t, "oauth_user", pcTest.rw.HeaderMap["X-Auth-Request-User"][0])
	assert.Equal(t, "oauth_user@example.com", pcTest.rw.HeaderMap["X-Auth-Request-Email"][0])
	expectedHeader := "Basic " + base64.StdEncoding.EncodeToString([]byte("oauth_user:"+pcTest.opts.BasicAuthPassword))
	assert.Equal(t, expectedHeader, pcTest.rw.HeaderMap["Authorization"][0])
}

func TestAuthOnlyEndpointSetBasicAuthFalseRequestHeaders(t *testing.T) {
	var pcTest ProcessCookieTest

	pcTest.opts = NewOptions()
	pcTest.opts.SetXAuthRequest = true
	pcTest.opts.SetBasicAuth = false
	pcTest.opts.Validate()

	pcTest.proxy = NewOAuthProxy(pcTest.opts, func(email string) bool {
		return pcTest.validateUser
	})
	pcTest.proxy.provider = &TestProvider{
		ValidToken: true,
	}

	pcTest.validateUser = true

	pcTest.rw = httptest.NewRecorder()
	pcTest.req, _ = http.NewRequest("GET",
		pcTest.opts.ProxyPrefix+"/auth", nil)

	startSession := &sessions.SessionState{
		User: "oauth_user", Email: "oauth_user@example.com", AccessToken: "oauth_token", CreatedAt: time.Now()}
	pcTest.SaveSession(startSession)

	pcTest.proxy.ServeHTTP(pcTest.rw, pcTest.req)
	assert.Equal(t, http.StatusAccepted, pcTest.rw.Code)
	assert.Equal(t, "oauth_user", pcTest.rw.HeaderMap["X-Auth-Request-User"][0])
	assert.Equal(t, "oauth_user@example.com", pcTest.rw.HeaderMap["X-Auth-Request-Email"][0])
	assert.Equal(t, 0, len(pcTest.rw.HeaderMap["Authorization"]), "should not have Authorization header entries")
}

func TestAuthSkippedForPreflightRequests(t *testing.T) {
	upstream := httptest.NewServer(http.HandlerFunc(func(w http.ResponseWriter, r *http.Request) {
		w.WriteHeader(200)
		w.Write([]byte("response"))
	}))
	defer upstream.Close()

	opts := NewOptions()
	opts.Upstreams = append(opts.Upstreams, upstream.URL)
	opts.ClientID = "aljsal"
	opts.ClientSecret = "jglkfsdgj"
	opts.CookieSecret = "dkfjgdls"
	opts.SkipAuthPreflight = true
	opts.Validate()

	upstreamURL, _ := url.Parse(upstream.URL)
	opts.provider = NewTestProvider(upstreamURL, "")

	proxy := NewOAuthProxy(opts, func(string) bool { return false })
	rw := httptest.NewRecorder()
	req, _ := http.NewRequest("OPTIONS", "/preflight-request", nil)
	proxy.ServeHTTP(rw, req)

	assert.Equal(t, 200, rw.Code)
	assert.Equal(t, "response", rw.Body.String())
}

type SignatureAuthenticator struct {
	auth hmacauth.HmacAuth
}

func (v *SignatureAuthenticator) Authenticate(w http.ResponseWriter, r *http.Request) {
	result, headerSig, computedSig := v.auth.AuthenticateRequest(r)
	if result == hmacauth.ResultNoSignature {
		w.Write([]byte("no signature received"))
	} else if result == hmacauth.ResultMatch {
		w.Write([]byte("signatures match"))
	} else if result == hmacauth.ResultMismatch {
		w.Write([]byte("signatures do not match:" +
			"\n  received: " + headerSig +
			"\n  computed: " + computedSig))
	} else {
		panic("Unknown result value: " + result.String())
	}
}

type SignatureTest struct {
	opts          *Options
	upstream      *httptest.Server
	upstreamHost  string
	provider      *httptest.Server
	header        http.Header
	rw            *httptest.ResponseRecorder
	authenticator *SignatureAuthenticator
}

func NewSignatureTest() *SignatureTest {
	opts := NewOptions()
	opts.CookieSecret = "cookie secret"
	opts.ClientID = "client ID"
	opts.ClientSecret = "client secret"
	opts.EmailDomains = []string{"acm.org"}

	authenticator := &SignatureAuthenticator{}
	upstream := httptest.NewServer(
		http.HandlerFunc(authenticator.Authenticate))
	upstreamURL, _ := url.Parse(upstream.URL)
	opts.Upstreams = append(opts.Upstreams, upstream.URL)

	providerHandler := func(w http.ResponseWriter, r *http.Request) {
		w.Write([]byte(`{"access_token": "my_auth_token"}`))
	}
	provider := httptest.NewServer(http.HandlerFunc(providerHandler))
	providerURL, _ := url.Parse(provider.URL)
	opts.provider = NewTestProvider(providerURL, "mbland@acm.org")

	return &SignatureTest{
		opts,
		upstream,
		upstreamURL.Host,
		provider,
		make(http.Header),
		httptest.NewRecorder(),
		authenticator,
	}
}

func (st *SignatureTest) Close() {
	st.provider.Close()
	st.upstream.Close()
}

// fakeNetConn simulates an http.Request.Body buffer that will be consumed
// when it is read by the hmacauth.HmacAuth if not handled properly. See:
//   https://github.com/18F/hmacauth/pull/4
type fakeNetConn struct {
	reqBody string
}

func (fnc *fakeNetConn) Read(p []byte) (n int, err error) {
	if bodyLen := len(fnc.reqBody); bodyLen != 0 {
		copy(p, fnc.reqBody)
		fnc.reqBody = ""
		return bodyLen, io.EOF
	}
	return 0, io.EOF
}

func (st *SignatureTest) MakeRequestWithExpectedKey(method, body, key string) {
	err := st.opts.Validate()
	if err != nil {
		panic(err)
	}
	proxy := NewOAuthProxy(st.opts, func(email string) bool { return true })

	var bodyBuf io.ReadCloser
	if body != "" {
		bodyBuf = ioutil.NopCloser(&fakeNetConn{reqBody: body})
	}
	req := httptest.NewRequest(method, "/foo/bar", bodyBuf)
	req.Header = st.header

	state := &sessions.SessionState{
		Email: "mbland@acm.org", AccessToken: "my_access_token"}
	err = proxy.SaveSession(st.rw, req, state)
	if err != nil {
		panic(err)
	}
	for _, c := range st.rw.Result().Cookies() {
		req.AddCookie(c)
	}
	// This is used by the upstream to validate the signature.
	st.authenticator.auth = hmacauth.NewHmacAuth(
		crypto.SHA1, []byte(key), SignatureHeader, SignatureHeaders)
	proxy.ServeHTTP(st.rw, req)
}

func TestNoRequestSignature(t *testing.T) {
	st := NewSignatureTest()
	defer st.Close()
	st.MakeRequestWithExpectedKey("GET", "", "")
	assert.Equal(t, 200, st.rw.Code)
	assert.Equal(t, st.rw.Body.String(), "no signature received")
}

func TestRequestSignatureGetRequest(t *testing.T) {
	st := NewSignatureTest()
	defer st.Close()
	st.opts.SignatureKey = "sha1:7d9e1aa87a5954e6f9fc59266b3af9d7c35fda2d"
	st.MakeRequestWithExpectedKey("GET", "", "7d9e1aa87a5954e6f9fc59266b3af9d7c35fda2d")
	assert.Equal(t, 200, st.rw.Code)
	assert.Equal(t, st.rw.Body.String(), "signatures match")
}

func TestRequestSignaturePostRequest(t *testing.T) {
	st := NewSignatureTest()
	defer st.Close()
	st.opts.SignatureKey = "sha1:d90df39e2d19282840252612dd7c81421a372f61"
	payload := `{ "hello": "world!" }`
	st.MakeRequestWithExpectedKey("POST", payload, "d90df39e2d19282840252612dd7c81421a372f61")
	assert.Equal(t, 200, st.rw.Code)
	assert.Equal(t, st.rw.Body.String(), "signatures match")
}

func TestGetRedirect(t *testing.T) {
	options := NewOptions()
	_ = options.Validate()
	require.NotEmpty(t, options.ProxyPrefix)
	proxy := NewOAuthProxy(options, func(s string) bool { return false })

	tests := []struct {
		name             string
		url              string
		expectedRedirect string
	}{
		{
			name:             "request outside of ProxyPrefix redirects to original URL",
			url:              "/foo/bar",
			expectedRedirect: "/foo/bar",
		},
		{
			name:             "request under ProxyPrefix redirects to root",
			url:              proxy.ProxyPrefix + "/foo/bar",
			expectedRedirect: "/",
		},
	}
	for _, tt := range tests {
		t.Run(tt.name, func(t *testing.T) {
			req, _ := http.NewRequest("GET", tt.url, nil)
			redirect, err := proxy.GetRedirect(req)

			assert.NoError(t, err)
			assert.Equal(t, tt.expectedRedirect, redirect)
		})
	}
}

type ajaxRequestTest struct {
	opts  *Options
	proxy *OAuthProxy
}

func newAjaxRequestTest() *ajaxRequestTest {
	test := &ajaxRequestTest{}
	test.opts = NewOptions()
	test.opts.CookieSecret = "sdflsw"
	test.opts.ClientID = "gkljfdl"
	test.opts.ClientSecret = "sdflkjs"
	test.opts.Validate()
	test.proxy = NewOAuthProxy(test.opts, func(email string) bool {
		return true
	})
	return test
}

func (test *ajaxRequestTest) getEndpoint(endpoint string, header http.Header) (int, http.Header, error) {
	rw := httptest.NewRecorder()
	req, err := http.NewRequest(http.MethodGet, endpoint, strings.NewReader(""))
	if err != nil {
		return 0, nil, err
	}
	req.Header = header
	test.proxy.ServeHTTP(rw, req)
	return rw.Code, rw.Header(), nil
}

func testAjaxUnauthorizedRequest(t *testing.T, header http.Header) {
	test := newAjaxRequestTest()
	endpoint := "/test"

	code, rh, err := test.getEndpoint(endpoint, header)
	assert.NoError(t, err)
	assert.Equal(t, http.StatusUnauthorized, code)
	mime := rh.Get("Content-Type")
	assert.Equal(t, applicationJSON, mime)
}
func TestAjaxUnauthorizedRequest1(t *testing.T) {
	header := make(http.Header)
	header.Add("accept", applicationJSON)

	testAjaxUnauthorizedRequest(t, header)
}

func TestAjaxUnauthorizedRequest2(t *testing.T) {
	header := make(http.Header)
	header.Add("Accept", applicationJSON)

	testAjaxUnauthorizedRequest(t, header)
}

func TestAjaxForbiddendRequest(t *testing.T) {
	test := newAjaxRequestTest()
	endpoint := "/test"
	header := make(http.Header)
	code, rh, err := test.getEndpoint(endpoint, header)
	assert.NoError(t, err)
	assert.Equal(t, http.StatusForbidden, code)
	mime := rh.Get("Content-Type")
	assert.NotEqual(t, applicationJSON, mime)
}

func TestClearSplitCookie(t *testing.T) {
	opts := NewOptions()
	opts.CookieName = "oauth2"
	opts.CookieDomains = []string{"abc"}
	store, err := cookie.NewCookieSessionStore(&opts.SessionOptions, &opts.CookieOptions)
	assert.Equal(t, err, nil)
	p := OAuthProxy{CookieName: opts.CookieName, CookieDomains: opts.CookieDomains, sessionStore: store}
	var rw = httptest.NewRecorder()
	req := httptest.NewRequest("get", "/", nil)

	req.AddCookie(&http.Cookie{
		Name:  "test1",
		Value: "test1",
	})
	req.AddCookie(&http.Cookie{
		Name:  "oauth2_0",
		Value: "oauth2_0",
	})
	req.AddCookie(&http.Cookie{
		Name:  "oauth2_1",
		Value: "oauth2_1",
	})

	p.ClearSessionCookie(rw, req)
	header := rw.Header()

	assert.Equal(t, 2, len(header["Set-Cookie"]), "should have 3 set-cookie header entries")
}

func TestClearSingleCookie(t *testing.T) {
	opts := NewOptions()
	opts.CookieName = "oauth2"
	opts.CookieDomains = []string{"abc"}
	store, err := cookie.NewCookieSessionStore(&opts.SessionOptions, &opts.CookieOptions)
	assert.Equal(t, err, nil)
	p := OAuthProxy{CookieName: opts.CookieName, CookieDomains: opts.CookieDomains, sessionStore: store}
	var rw = httptest.NewRecorder()
	req := httptest.NewRequest("get", "/", nil)

	req.AddCookie(&http.Cookie{
		Name:  "test1",
		Value: "test1",
	})
	req.AddCookie(&http.Cookie{
		Name:  "oauth2",
		Value: "oauth2",
	})

	p.ClearSessionCookie(rw, req)
	header := rw.Header()

	assert.Equal(t, 1, len(header["Set-Cookie"]), "should have 1 set-cookie header entries")
}

type NoOpKeySet struct {
}

func (NoOpKeySet) VerifySignature(ctx context.Context, jwt string) (payload []byte, err error) {
	splitStrings := strings.Split(jwt, ".")
	payloadString := splitStrings[1]
	jsonString, err := base64.RawURLEncoding.DecodeString(payloadString)
	return []byte(jsonString), err
}

func TestGetJwtSession(t *testing.T) {
	/* token payload:
	{
	  "sub": "1234567890",
	  "aud": "https://test.myapp.com",
	  "name": "John Doe",
	  "email": "john@example.com",
	  "iss": "https://issuer.example.com",
	  "iat": 1553691215,
	  "exp": 1912151821
	}
	*/
	goodJwt := "eyJhbGciOiJSUzI1NiIsInR5cCI6IkpXVCJ9." +
		"eyJzdWIiOiIxMjM0NTY3ODkwIiwiYXVkIjoiaHR0cHM6Ly90ZXN0Lm15YXBwLmNvbSIsIm5hbWUiOiJKb2huIERvZSIsImVtY" +
		"WlsIjoiam9obkBleGFtcGxlLmNvbSIsImlzcyI6Imh0dHBzOi8vaXNzdWVyLmV4YW1wbGUuY29tIiwiaWF0IjoxNTUzNjkxMj" +
		"E1LCJleHAiOjE5MTIxNTE4MjF9." +
		"rLVyzOnEldUq_pNkfa-WiV8TVJYWyZCaM2Am_uo8FGg11zD7l-qmz3x1seTvqpH6Y0Ty00fmv6dJnGnC8WMnPXQiodRTfhBSe" +
		"OKZMu0HkMD2sg52zlKkbfLTO6ic5VnbVgwjjrB8am_Ta6w7kyFUaB5C1BsIrrLMldkWEhynbb8"

	keyset := NoOpKeySet{}
	verifier := oidc.NewVerifier("https://issuer.example.com", keyset,
		&oidc.Config{ClientID: "https://test.myapp.com", SkipExpiryCheck: true})

	test := NewAuthOnlyEndpointTest(func(opts *Options) {
		opts.PassAuthorization = true
		opts.SetAuthorization = true
		opts.SetXAuthRequest = true
		opts.SkipJwtBearerTokens = true
		opts.jwtBearerVerifiers = append(opts.jwtBearerVerifiers, verifier)
	})
	tp, _ := test.proxy.provider.(*TestProvider)
	tp.GroupValidator = func(s string) bool {
		return true
	}

	authHeader := fmt.Sprintf("Bearer %s", goodJwt)
	test.req.Header = map[string][]string{
		"Authorization": {authHeader},
	}

	// Bearer
	session, _ := test.proxy.GetJwtSession(test.req)
	assert.Equal(t, session.User, "john@example.com")
	assert.Equal(t, session.Email, "john@example.com")
	assert.Equal(t, session.ExpiresOn, time.Unix(1912151821, 0))
	assert.Equal(t, session.IDToken, goodJwt)

	test.proxy.ServeHTTP(test.rw, test.req)
	if test.rw.Code >= 400 {
		t.Fatalf("expected 3xx got %d", test.rw.Code)
	}

	// Check PassAuthorization, should overwrite Basic header
	assert.Equal(t, test.req.Header.Get("Authorization"), authHeader)
	assert.Equal(t, test.req.Header.Get("X-Forwarded-User"), "john@example.com")
	assert.Equal(t, test.req.Header.Get("X-Forwarded-Email"), "john@example.com")

	// SetAuthorization and SetXAuthRequest
	assert.Equal(t, test.rw.Header().Get("Authorization"), authHeader)
	assert.Equal(t, test.rw.Header().Get("X-Auth-Request-User"), "john@example.com")
	assert.Equal(t, test.rw.Header().Get("X-Auth-Request-Email"), "john@example.com")
}

func TestFindJwtBearerToken(t *testing.T) {
	p := OAuthProxy{CookieName: "oauth2", CookieDomains: []string{"abc"}}
	getReq := &http.Request{URL: &url.URL{Scheme: "http", Host: "example.com"}}

	validToken := "eyJfoobar.eyJfoobar.12345asdf"
	var token string

	// Bearer
	getReq.Header = map[string][]string{
		"Authorization": {fmt.Sprintf("Bearer %s", validToken)},
	}

	token, _ = p.findBearerToken(getReq)
	assert.Equal(t, validToken, token)

	// Basic - no password
	getReq.SetBasicAuth(token, "")
	token, _ = p.findBearerToken(getReq)
	assert.Equal(t, validToken, token)

	// Basic - sentinel password
	getReq.SetBasicAuth(token, "x-oauth-basic")
	token, _ = p.findBearerToken(getReq)
	assert.Equal(t, validToken, token)

	// Basic - any username, password matching jwt pattern
	getReq.SetBasicAuth("any-username-you-could-wish-for", token)
	token, _ = p.findBearerToken(getReq)
	assert.Equal(t, validToken, token)

	failures := []string{
		// Too many parts
		"eyJhbGciOiJSU0EtT0FFUCIsImVuYyI6IkExMjhHQ00ifQ.dGVzdA.dGVzdA.dGVzdA.dGVzdA.dGVzdA",
		// Not enough parts
		"eyJhbGciOiJSU0EtT0FFUCIsImVuYyI6IkExMjhHQ00ifQ.dGVzdA.dGVzdA.dGVzdA",
		// Invalid encrypted key
		"eyJhbGciOiJSU0EtT0FFUCIsImVuYyI6IkExMjhHQ00ifQ.//////.dGVzdA.dGVzdA.dGVzdA",
		// Invalid IV
		"eyJhbGciOiJSU0EtT0FFUCIsImVuYyI6IkExMjhHQ00ifQ.dGVzdA.//////.dGVzdA.dGVzdA",
		// Invalid ciphertext
		"eyJhbGciOiJSU0EtT0FFUCIsImVuYyI6IkExMjhHQ00ifQ.dGVzdA.dGVzdA.//////.dGVzdA",
		// Invalid tag
		"eyJhbGciOiJSU0EtT0FFUCIsImVuYyI6IkExMjhHQ00ifQ.dGVzdA.dGVzdA.dGVzdA.//////",
		// Invalid header
		"W10.dGVzdA.dGVzdA.dGVzdA.dGVzdA",
		// Invalid header
		"######.dGVzdA.dGVzdA.dGVzdA.dGVzdA",
		// Missing alc/enc params
		"e30.dGVzdA.dGVzdA.dGVzdA.dGVzdA",
	}

	for _, failure := range failures {
		getReq.Header = map[string][]string{
			"Authorization": {fmt.Sprintf("Bearer %s", failure)},
		}
		_, err := p.findBearerToken(getReq)
		assert.Error(t, err)
	}

<<<<<<< HEAD
	t.Logf("%s", token)
=======
	fmt.Printf("%s", token)
}

func Test_prepareNoCache(t *testing.T) {
	handler := http.HandlerFunc(func(w http.ResponseWriter, r *http.Request) {
		prepareNoCache(w)
	})
	mux := http.NewServeMux()
	mux.Handle("/", handler)

	rec := httptest.NewRecorder()
	req := httptest.NewRequest(http.MethodGet, "/", nil)
	mux.ServeHTTP(rec, req)

	for k, v := range noCacheHeaders {
		assert.Equal(t, rec.Header().Get(k), v)
	}
}

func Test_noCacheHeadersDoesNotExistsInResponseHeadersFromUpstream(t *testing.T) {
	upstream := httptest.NewServer(http.HandlerFunc(func(w http.ResponseWriter, r *http.Request) {
		w.Write([]byte("upstream"))
	}))
	t.Cleanup(upstream.Close)

	opts := NewOptions()
	opts.Upstreams = []string{upstream.URL}
	opts.SkipAuthRegex = []string{".*"}
	_ = opts.Validate()
	proxy := NewOAuthProxy(opts, func(email string) bool {
		return true
	})

	rec := httptest.NewRecorder()
	req := httptest.NewRequest(http.MethodGet, "/upstream", nil)
	proxy.ServeHTTP(rec, req)

	assert.Equal(t, http.StatusOK, rec.Code)
	assert.Equal(t, "upstream", rec.Body.String())

	// checking noCacheHeaders does not exists in response headers from upstream
	for k := range noCacheHeaders {
		assert.Equal(t, "", rec.Header().Get(k))
	}
>>>>>>> 4341ab44
}<|MERGE_RESOLUTION|>--- conflicted
+++ resolved
@@ -1809,10 +1809,7 @@
 		assert.Error(t, err)
 	}
 
-<<<<<<< HEAD
 	t.Logf("%s", token)
-=======
-	fmt.Printf("%s", token)
 }
 
 func Test_prepareNoCache(t *testing.T) {
@@ -1856,5 +1853,4 @@
 	for k := range noCacheHeaders {
 		assert.Equal(t, "", rec.Header().Get(k))
 	}
->>>>>>> 4341ab44
 }