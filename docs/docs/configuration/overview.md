--- conflicted
+++ resolved
@@ -107,12 +107,9 @@
 | `--redis-sentinel-connection-urls` | string \| list | List of Redis sentinel connection URLs (e.g. `redis://HOST[:PORT]`). Used in conjunction with `--redis-use-sentinel` | |
 | `--redis-use-cluster` | bool | Connect to redis cluster. Must set `--redis-cluster-connection-urls` to use this feature | false |
 | `--redis-use-sentinel` | bool | Connect to redis via sentinels. Must set `--redis-sentinel-master-name` and `--redis-sentinel-connection-urls` to use this feature | false |
-<<<<<<< HEAD
 | `--refresh-logging` | bool | Log session refresh attempts | true |
 | `--refresh-logging-format` | string | Template for session refresh log lines | see [Logging Configuration](#logging-configuration) |
-=======
 | `--request-id-header` | string | Request header to use as the request ID in logging | X-Request-Id |
->>>>>>> f0963b34
 | `--request-logging` | bool | Log requests | true |
 | `--request-logging-format` | string | Template for request log lines | see [Logging Configuration](#logging-configuration) |
 | `--resource` | string | The resource that is protected (Azure AD only) | |
