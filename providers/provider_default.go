--- conflicted
+++ resolved
@@ -75,31 +75,8 @@
 
 // GetLoginURL with typical oauth parameters
 func (p *ProviderData) GetLoginURL(redirectURI, state string) string {
-<<<<<<< HEAD
-	a := *p.LoginURL
-	params, _ := url.ParseQuery(a.RawQuery)
-	params.Set("redirect_uri", redirectURI)
-	if p.AcrValues != "" {
-		params.Add("acr_values", p.AcrValues)
-	}
-	if !p.ApiMode {
-		if p.Prompt != "" {
-			params.Set("prompt", p.Prompt)
-		} else { // Legacy variant of the prompt param:
-			params.Set("approval_prompt", p.ApprovalPrompt)
-		}
-	} else {
-		params.Set("prompt", "none")
-	}
-	params.Add("scope", p.Scope)
-	params.Set("client_id", p.ClientID)
-	params.Set("response_type", "code")
-	params.Add("state", state)
-	a.RawQuery = params.Encode()
-=======
 	extraParams := url.Values{}
 	a := makeLoginURL(p, redirectURI, state, extraParams)
->>>>>>> d4745fda
 	return a.String()
 }
 
