--- conflicted
+++ resolved
@@ -681,7 +681,6 @@
 	}
 }
 
-<<<<<<< HEAD
 // IsWhitelistedIP is used to check if a request comes from a whitelisted IP address.
 func (p *OAuthProxy) IsWhitelistedIP(req *http.Request) bool {
 	if p.whitelistIPs == nil {
@@ -702,19 +701,6 @@
 	return p.whitelistIPs.Has(remoteAddr)
 }
 
-// IsPingRequest will check if the request appears to be performing a health check
-// either via the path it's requesting or by a special User-Agent configuration.
-func (p *OAuthProxy) IsPingRequest(req *http.Request) bool {
-
-	if req.URL.EscapedPath() == p.PingPath {
-		return true
-	}
-
-	return p.PingUserAgent != "" && req.Header.Get("User-Agent") == p.PingUserAgent
-}
-
-=======
->>>>>>> 5817028b
 func (p *OAuthProxy) ServeHTTP(rw http.ResponseWriter, req *http.Request) {
 	if strings.HasPrefix(req.URL.Path, p.ProxyPrefix) {
 		prepareNoCache(rw)
