--- conflicted
+++ resolved
@@ -103,12 +103,8 @@
 	skipAuthPreflight    bool
 	skipJwtBearerTokens  bool
 	jwtBearerVerifiers   []*oidc.IDTokenVerifier
-<<<<<<< HEAD
-	realClientIPHeader   string
 	bypassIPWhitelist    *IPWhitelist
-=======
 	realClientIPParser   RealClientIPParser
->>>>>>> 254599e7
 	compiledRegex        []*regexp.Regexp
 	templates            *template.Template
 	Banner               string
@@ -305,12 +301,8 @@
 		skipAuthPreflight:    opts.SkipAuthPreflight,
 		skipJwtBearerTokens:  opts.SkipJwtBearerTokens,
 		jwtBearerVerifiers:   opts.jwtBearerVerifiers,
-<<<<<<< HEAD
-		realClientIPHeader:   opts.RealClientIPHeader,
 		bypassIPWhitelist:    bypassIPWhitelist,
-=======
 		realClientIPParser:   opts.realClientIPParser,
->>>>>>> 254599e7
 		compiledRegex:        opts.CompiledRegex,
 		SetXAuthRequest:      opts.SetXAuthRequest,
 		PassBasicAuth:        opts.PassBasicAuth,
@@ -687,18 +679,18 @@
 		return false
 	}
 
-	remoteAddr, err := p.GetRealClientIP(req)
+	realClientIP, err := p.GetRealClientIP(req)
 	if err != nil {
 		logger.Printf("Error obtaining real IP for whitelist: %s", err.Error())
 		// Possibly spoofed X-Real-IP header
 		return false
 	}
 
-	if remoteAddr == nil {
+	if realClientIP == nil {
 		return false
 	}
 
-	return p.bypassIPWhitelist.has(*remoteAddr)
+	return p.bypassIPWhitelist.has(realClientIP)
 }
 
 func (p *OAuthProxy) ServeHTTP(rw http.ResponseWriter, req *http.Request) {
