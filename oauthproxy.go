--- conflicted
+++ resolved
@@ -89,38 +89,6 @@
 	AuthOnlyPath      string
 	UserInfoPath      string
 
-<<<<<<< HEAD
-	redirectURL          *url.URL // the url to receive requests at
-	whitelistDomains     []string
-	provider             providers.Provider
-	providerNameOverride string
-	sessionStore         sessionsapi.SessionStore
-	ProxyPrefix          string
-	SignInMessage        string
-	HtpasswdFile         *HtpasswdFile
-	DisplayHtpasswdForm  bool
-	serveMux             http.Handler
-	SetXAuthRequest      bool
-	PassBasicAuth        bool
-	SetBasicAuth         bool
-	SkipProviderButton   bool
-	PassUserHeaders      bool
-	BasicAuthPassword    string
-	PassAccessToken      bool
-	SetAuthorization     bool
-	PassAuthorization    bool
-	PreferEmailToUser    bool
-	skipAuthRegex        []string
-	skipAuthPreflight    bool
-	skipJwtBearerTokens  bool
-	jwtBearerVerifiers   []*oidc.IDTokenVerifier
-	compiledRegex        []*regexp.Regexp
-	templates            *template.Template
-	realClientIPParser   ipapi.RealClientIPParser
-	whitelistIPs         *ip.NetSet
-	Banner               string
-	Footer               string
-=======
 	redirectURL             *url.URL // the url to receive requests at
 	whitelistDomains        []string
 	provider                providers.Provider
@@ -149,9 +117,9 @@
 	compiledRegex           []*regexp.Regexp
 	templates               *template.Template
 	realClientIPParser      ipapi.RealClientIPParser
+	whitelistIPs            *ip.NetSet
 	Banner                  string
 	Footer                  string
->>>>>>> e6903d8c
 }
 
 // UpstreamProxy represents an upstream server to proxy to
@@ -366,36 +334,6 @@
 		AuthOnlyPath:      fmt.Sprintf("%s/auth", opts.ProxyPrefix),
 		UserInfoPath:      fmt.Sprintf("%s/userinfo", opts.ProxyPrefix),
 
-<<<<<<< HEAD
-		ProxyPrefix:          opts.ProxyPrefix,
-		provider:             opts.GetProvider(),
-		providerNameOverride: opts.ProviderName,
-		sessionStore:         opts.GetSessionStore(),
-		serveMux:             serveMux,
-		redirectURL:          redirectURL,
-		whitelistDomains:     opts.WhitelistDomains,
-		skipAuthRegex:        opts.SkipAuthRegex,
-		skipAuthPreflight:    opts.SkipAuthPreflight,
-		skipJwtBearerTokens:  opts.SkipJwtBearerTokens,
-		jwtBearerVerifiers:   opts.GetJWTBearerVerifiers(),
-		compiledRegex:        opts.GetCompiledRegex(),
-		realClientIPParser:   opts.GetRealClientIPParser(),
-		whitelistIPs:         whitelistIPs,
-		SetXAuthRequest:      opts.SetXAuthRequest,
-		PassBasicAuth:        opts.PassBasicAuth,
-		SetBasicAuth:         opts.SetBasicAuth,
-		PassUserHeaders:      opts.PassUserHeaders,
-		BasicAuthPassword:    opts.BasicAuthPassword,
-		PassAccessToken:      opts.PassAccessToken,
-		SetAuthorization:     opts.SetAuthorization,
-		PassAuthorization:    opts.PassAuthorization,
-		PreferEmailToUser:    opts.PreferEmailToUser,
-		SkipProviderButton:   opts.SkipProviderButton,
-		templates:            loadTemplates(opts.CustomTemplatesDir),
-		Banner:               opts.Banner,
-		Footer:               opts.Footer,
-	}
-=======
 		ProxyPrefix:             opts.ProxyPrefix,
 		provider:                opts.GetProvider(),
 		providerNameOverride:    opts.ProviderName,
@@ -421,10 +359,10 @@
 		PreferEmailToUser:       opts.PreferEmailToUser,
 		SkipProviderButton:      opts.SkipProviderButton,
 		templates:               loadTemplates(opts.CustomTemplatesDir),
+		whitelistIPs:            whitelistIPs,
 		Banner:                  opts.Banner,
 		Footer:                  opts.Footer,
 	}, nil
->>>>>>> e6903d8c
 }
 
 // GetRedirectURI returns the redirectURL that the upstream OAuth Provider will
