package main

import (
	"flag"
	"fmt"
	"math/rand"
	"net/http"
	"os"
	"os/signal"
	"runtime"
	"strings"
	"syscall"
	"time"

	"github.com/BurntSushi/toml"
	options "github.com/mreiferson/go-options"
	"github.com/oauth2-proxy/oauth2-proxy/pkg/logger"
)

func main() {
	logger.SetFlags(logger.Lshortfile)
	flagSet := flag.NewFlagSet("oauth2-proxy", flag.ExitOnError)

	emailDomains := StringArray{}
	whitelistDomains := StringArray{}
	upstreams := StringArray{}
	skipAuthRegex := StringArray{}
	jwtIssuers := StringArray{}
	googleGroups := StringArray{}
	redisSentinelConnectionURLs := StringArray{}
	redisClusterConnectionURLs := StringArray{}

	config := flagSet.String("config", "", "path to config file")
	showVersion := flagSet.Bool("version", false, "print version string")

	flagSet.String("http-address", "127.0.0.1:4180", "[http://]<addr>:<port> or unix://<path> to listen on for HTTP clients")
	flagSet.String("https-address", ":443", "<addr>:<port> to listen on for HTTPS clients")
	flagSet.Bool("reverse-proxy", false, "are we running behind a reverse proxy, controls whether headers like X-Real-Ip are accepted")
	flagSet.Bool("force-https", false, "force HTTPS redirect for HTTP requests")
	flagSet.String("tls-cert-file", "", "path to certificate file")
	flagSet.String("tls-key-file", "", "path to private key file")
	flagSet.String("redirect-url", "", "the OAuth Redirect URL. ie: \"https://internalapp.yourcompany.com/oauth2/callback\"")
	flagSet.Bool("set-xauthrequest", false, "set X-Auth-Request-User and X-Auth-Request-Email response headers (useful in Nginx auth_request mode)")
	flagSet.Var(&upstreams, "upstream", "the http url(s) of the upstream endpoint, file:// paths for static files or static://<status_code> for static response. Routing is based on the path")
	flagSet.Bool("pass-basic-auth", true, "pass HTTP Basic Auth, X-Forwarded-User and X-Forwarded-Email information to upstream")
<<<<<<< HEAD
	flagSet.Bool("set-basic-auth", true, "set HTTP Basic Auth information in response (useful in Nginx auth_request mode)")
=======
	flagSet.Bool("prefer-email-to-user", false, "Prefer to use the Email address as the Username when passing information to upstream. Will only use Username if Email is unavailable, eg. htaccess authentication. Used in conjunction with -pass-basic-auth and -pass-user-headers")
>>>>>>> f9f98cb3
	flagSet.Bool("pass-user-headers", true, "pass X-Forwarded-User and X-Forwarded-Email information to upstream")
	flagSet.String("basic-auth-password", "", "the password to set when passing the HTTP Basic Auth header")
	flagSet.Bool("pass-access-token", false, "pass OAuth access_token to upstream via X-Forwarded-Access-Token header")
	flagSet.Bool("pass-host-header", true, "pass the request Host Header to upstream")
	flagSet.Bool("pass-authorization-header", false, "pass the Authorization Header to upstream")
	flagSet.Bool("set-authorization-header", false, "set Authorization response headers (useful in Nginx auth_request mode)")
	flagSet.Var(&skipAuthRegex, "skip-auth-regex", "bypass authentication for requests path's that match (may be given multiple times)")
	flagSet.Bool("skip-provider-button", false, "will skip sign-in-page to directly reach the next step: oauth/start")
	flagSet.Bool("skip-auth-preflight", false, "will skip authentication for OPTIONS requests")
	flagSet.Bool("ssl-insecure-skip-verify", false, "skip validation of certificates presented when using HTTPS providers")
	flagSet.Bool("ssl-upstream-insecure-skip-verify", false, "skip validation of certificates presented when using HTTPS upstreams")
	flagSet.Duration("flush-interval", time.Duration(1)*time.Second, "period between response flushing when streaming responses")
	flagSet.Bool("skip-jwt-bearer-tokens", false, "will skip requests that have verified JWT bearer tokens (default false)")
	flagSet.Var(&jwtIssuers, "extra-jwt-issuers", "if skip-jwt-bearer-tokens is set, a list of extra JWT issuer=audience pairs (where the issuer URL has a .well-known/openid-configuration or a .well-known/jwks.json)")

	flagSet.Var(&emailDomains, "email-domain", "authenticate emails with the specified domain (may be given multiple times). Use * to authenticate any email")
	flagSet.Var(&whitelistDomains, "whitelist-domain", "allowed domains for redirection after authentication. Prefix domain with a . to allow subdomains (eg .example.com)")
	flagSet.String("keycloak-group", "", "restrict login to members of this group.")
	flagSet.String("azure-tenant", "common", "go to a tenant-specific or common (tenant-independent) endpoint.")
	flagSet.String("bitbucket-team", "", "restrict logins to members of this team")
	flagSet.String("bitbucket-repository", "", "restrict logins to user with access to this repository")
	flagSet.String("github-org", "", "restrict logins to members of this organisation")
	flagSet.String("github-team", "", "restrict logins to members of this team")
	flagSet.String("gitlab-group", "", "restrict logins to members of this group")
	flagSet.Var(&googleGroups, "google-group", "restrict logins to members of this google group (may be given multiple times).")
	flagSet.String("google-admin-email", "", "the google admin to impersonate for api calls")
	flagSet.String("google-service-account-json", "", "the path to the service account json credentials")
	flagSet.String("client-id", "", "the OAuth Client ID: ie: \"123456.apps.googleusercontent.com\"")
	flagSet.String("client-secret", "", "the OAuth Client Secret")
	flagSet.String("client-secret-file", "", "the file with OAuth Client Secret")
	flagSet.String("authenticated-emails-file", "", "authenticate against emails via file (one per line)")
	flagSet.String("htpasswd-file", "", "additionally authenticate against a htpasswd file. Entries must be created with \"htpasswd -s\" for SHA encryption or \"htpasswd -B\" for bcrypt encryption")
	flagSet.Bool("display-htpasswd-form", true, "display username / password login form if an htpasswd file is provided")
	flagSet.String("custom-templates-dir", "", "path to custom html templates")
	flagSet.String("banner", "", "custom banner string. Use \"-\" to disable default banner.")
	flagSet.String("footer", "", "custom footer string. Use \"-\" to disable default footer.")
	flagSet.String("proxy-prefix", "/oauth2", "the url root path that this proxy should be nested under (e.g. /<oauth2>/sign_in)")
	flagSet.String("ping-path", "/ping", "the ping endpoint that can be used for basic health checks")
	flagSet.Bool("proxy-websockets", true, "enables WebSocket proxying")

	flagSet.String("cookie-name", "_oauth2_proxy", "the name of the cookie that the oauth_proxy creates")
	flagSet.String("cookie-secret", "", "the seed string for secure cookies (optionally base64 encoded)")
	flagSet.String("cookie-domain", "", "an optional cookie domain to force cookies to (ie: .yourcompany.com)*")
	flagSet.String("cookie-path", "/", "an optional cookie path to force cookies to (ie: /poc/)*")
	flagSet.Duration("cookie-expire", time.Duration(168)*time.Hour, "expire timeframe for cookie")
	flagSet.Duration("cookie-refresh", time.Duration(0), "refresh the cookie after this duration; 0 to disable")
	flagSet.Bool("cookie-secure", true, "set secure (HTTPS) cookie flag")
	flagSet.Bool("cookie-httponly", true, "set HttpOnly cookie flag")
	flagSet.String("cookie-samesite", "", "set SameSite cookie attribute (ie: \"lax\", \"strict\", \"none\", or \"\"). ")

	flagSet.String("session-store-type", "cookie", "the session storage provider to use")
	flagSet.String("redis-connection-url", "", "URL of redis server for redis session storage (eg: redis://HOST[:PORT])")
	flagSet.Bool("redis-use-sentinel", false, "Connect to redis via sentinels. Must set --redis-sentinel-master-name and --redis-sentinel-connection-urls to use this feature")
	flagSet.String("redis-sentinel-master-name", "", "Redis sentinel master name. Used in conjunction with --redis-use-sentinel")
	flagSet.String("redis-ca-path", "", "Redis custom CA path")
	flagSet.Bool("redis-insecure-skip-tls-verify", false, "Use insecure TLS connection to redis")
	flagSet.Var(&redisSentinelConnectionURLs, "redis-sentinel-connection-urls", "List of Redis sentinel connection URLs (eg redis://HOST[:PORT]). Used in conjunction with --redis-use-sentinel")
	flagSet.Bool("redis-use-cluster", false, "Connect to redis cluster. Must set --redis-cluster-connection-urls to use this feature")
	flagSet.Var(&redisClusterConnectionURLs, "redis-cluster-connection-urls", "List of Redis cluster connection URLs (eg redis://HOST[:PORT]). Used in conjunction with --redis-use-cluster")

	flagSet.String("logging-filename", "", "File to log requests to, empty for stdout")
	flagSet.Int("logging-max-size", 100, "Maximum size in megabytes of the log file before rotation")
	flagSet.Int("logging-max-age", 7, "Maximum number of days to retain old log files")
	flagSet.Int("logging-max-backups", 0, "Maximum number of old log files to retain; 0 to disable")
	flagSet.Bool("logging-local-time", true, "If the time in log files and backup filenames are local or UTC time")
	flagSet.Bool("logging-compress", false, "Should rotated log files be compressed using gzip")

	flagSet.Bool("standard-logging", true, "Log standard runtime information")
	flagSet.String("standard-logging-format", logger.DefaultStandardLoggingFormat, "Template for standard log lines")

	flagSet.Bool("request-logging", true, "Log HTTP requests")
	flagSet.String("request-logging-format", logger.DefaultRequestLoggingFormat, "Template for HTTP request log lines")
	flagSet.String("exclude-logging-paths", "", "Exclude logging requests to paths (eg: '/path1,/path2,/path3')")
	flagSet.Bool("silence-ping-logging", false, "Disable logging of requests to ping endpoint")

	flagSet.Bool("auth-logging", true, "Log authentication attempts")
	flagSet.String("auth-logging-format", logger.DefaultAuthLoggingFormat, "Template for authentication log lines")

	flagSet.String("provider", "google", "OAuth provider")
	flagSet.String("provider-display-name", "", "Provider display name")
	flagSet.String("oidc-issuer-url", "", "OpenID Connect issuer URL (ie: https://accounts.google.com)")
	flagSet.Bool("insecure-oidc-allow-unverified-email", false, "Don't fail if an email address in an id_token is not verified")
	flagSet.Bool("skip-oidc-discovery", false, "Skip OIDC discovery and use manually supplied Endpoints")
	flagSet.String("oidc-jwks-url", "", "OpenID Connect JWKS URL (ie: https://www.googleapis.com/oauth2/v3/certs)")
	flagSet.String("login-url", "", "Authentication endpoint")
	flagSet.String("redeem-url", "", "Token redemption endpoint")
	flagSet.String("profile-url", "", "Profile access endpoint")
	flagSet.String("resource", "", "The resource that is protected (Azure AD only)")
	flagSet.String("validate-url", "", "Access token validation endpoint")
	flagSet.String("scope", "", "OAuth scope specification")
	flagSet.String("prompt", "", "OIDC prompt")
	flagSet.String("approval-prompt", "force", "OAuth approval_prompt")

	flagSet.String("signature-key", "", "GAP-Signature request signature key (algorithm:secretkey)")
	flagSet.String("acr-values", "", "acr values string:  optional")
	flagSet.String("jwt-key", "", "private key in PEM format used to sign JWT, so that you can say something like -jwt-key=\"${OAUTH2_PROXY_JWT_KEY}\": required by login.gov")
	flagSet.String("jwt-key-file", "", "path to the private key file in PEM format used to sign the JWT so that you can say something like -jwt-key-file=/etc/ssl/private/jwt_signing_key.pem: required by login.gov")
	flagSet.String("pubjwk-url", "", "JWK pubkey access endpoint: required by login.gov")
	flagSet.Bool("gcp-healthchecks", false, "Enable GCP/GKE healthcheck endpoints")

	flagSet.Parse(os.Args[1:])

	if *showVersion {
		fmt.Printf("oauth2-proxy %s (built with %s)\n", VERSION, runtime.Version())
		return
	}

	opts := NewOptions()

	cfg := make(EnvOptions)
	if *config != "" {
		_, err := toml.DecodeFile(*config, &cfg)
		if err != nil {
			logger.Fatalf("ERROR: failed to load config file %s - %s", *config, err)
		}
	}
	cfg.LoadEnvForStruct(opts)
	options.Resolve(opts, flagSet, cfg)

	err := opts.Validate()
	if err != nil {
		logger.Printf("%s", err)
		os.Exit(1)
	}

	validator := NewValidator(opts.EmailDomains, opts.AuthenticatedEmailsFile)
	oauthproxy := NewOAuthProxy(opts, validator)

	if len(opts.Banner) >= 1 {
		if opts.Banner == "-" {
			oauthproxy.SignInMessage = ""
		} else {
			oauthproxy.SignInMessage = opts.Banner
		}
	} else if len(opts.EmailDomains) != 0 && opts.AuthenticatedEmailsFile == "" {
		if len(opts.EmailDomains) > 1 {
			oauthproxy.SignInMessage = fmt.Sprintf("Authenticate using one of the following domains: %v", strings.Join(opts.EmailDomains, ", "))
		} else if opts.EmailDomains[0] != "*" {
			oauthproxy.SignInMessage = fmt.Sprintf("Authenticate using %v", opts.EmailDomains[0])
		}
	}

	if opts.HtpasswdFile != "" {
		logger.Printf("using htpasswd file %s", opts.HtpasswdFile)
		oauthproxy.HtpasswdFile, err = NewHtpasswdFromFile(opts.HtpasswdFile)
		oauthproxy.DisplayHtpasswdForm = opts.DisplayHtpasswdForm
		if err != nil {
			logger.Fatalf("FATAL: unable to open %s %s", opts.HtpasswdFile, err)
		}
	}

	rand.Seed(time.Now().UnixNano())

	var handler http.Handler
	if opts.GCPHealthChecks {
		handler = redirectToHTTPS(opts, gcpHealthcheck(LoggingHandler(oauthproxy)))
	} else {
		handler = redirectToHTTPS(opts, LoggingHandler(oauthproxy))
	}
	s := &Server{
		Handler: handler,
		Opts:    opts,
		stop:    make(chan struct{}, 1),
	}
	// Observe signals in background goroutine.
	go func() {
		sigint := make(chan os.Signal, 1)
		signal.Notify(sigint, os.Interrupt, syscall.SIGTERM)
		<-sigint
		s.stop <- struct{}{} // notify having caught signal
	}()
	s.ListenAndServe()
}<|MERGE_RESOLUTION|>--- conflicted
+++ resolved
@@ -43,11 +43,8 @@
 	flagSet.Bool("set-xauthrequest", false, "set X-Auth-Request-User and X-Auth-Request-Email response headers (useful in Nginx auth_request mode)")
 	flagSet.Var(&upstreams, "upstream", "the http url(s) of the upstream endpoint, file:// paths for static files or static://<status_code> for static response. Routing is based on the path")
 	flagSet.Bool("pass-basic-auth", true, "pass HTTP Basic Auth, X-Forwarded-User and X-Forwarded-Email information to upstream")
-<<<<<<< HEAD
 	flagSet.Bool("set-basic-auth", true, "set HTTP Basic Auth information in response (useful in Nginx auth_request mode)")
-=======
 	flagSet.Bool("prefer-email-to-user", false, "Prefer to use the Email address as the Username when passing information to upstream. Will only use Username if Email is unavailable, eg. htaccess authentication. Used in conjunction with -pass-basic-auth and -pass-user-headers")
->>>>>>> f9f98cb3
 	flagSet.Bool("pass-user-headers", true, "pass X-Forwarded-User and X-Forwarded-Email information to upstream")
 	flagSet.String("basic-auth-password", "", "the password to set when passing the HTTP Basic Auth header")
 	flagSet.Bool("pass-access-token", false, "pass OAuth access_token to upstream via X-Forwarded-Access-Token header")
